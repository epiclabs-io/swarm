--- conflicted
+++ resolved
@@ -57,7 +57,6 @@
 	startCounter       = metrics.NewRegisteredCounter("stack,start", nil)
 	stopCounter        = metrics.NewRegisteredCounter("stack,stop", nil)
 	uptimeGauge        = metrics.NewRegisteredGauge("stack.uptime", nil)
-	dbSizeGauge        = metrics.NewRegisteredGauge("storage.db.chunks.size", nil)
 	cacheSizeGauge     = metrics.NewRegisteredGauge("storage.db.cache.size", nil)
 )
 
@@ -320,23 +319,11 @@
 */
 // implements the node.Service interface
 func (self *Swarm) Start(srv *p2p.Server) error {
-<<<<<<< HEAD
+	startTime = time.Now()
 
 	// update uaddr to correct enode
 	newaddr := self.bzz.UpdateLocalAddr([]byte(srv.Self().String()))
 	log.Warn("Updated bzz local addr", "oaddr", fmt.Sprintf("%x", newaddr.OAddr), "uaddr", fmt.Sprintf("%s", newaddr.UAddr))
-
-=======
-	startTime = time.Now()
-	connectPeer := func(url string) error {
-		node, err := discover.ParseNode(url)
-		if err != nil {
-			return fmt.Errorf("invalid node URL: %v", err)
-		}
-		srv.AddPeer(node)
-		return nil
-	}
->>>>>>> 423c8bb1
 	// set chequebook
 	if self.config.SwapEnabled {
 		ctx := context.Background() // The initial setup has no deadline.
@@ -398,7 +385,6 @@
 }
 
 func (self *Swarm) updateGauges() {
-	dbSizeGauge.Update(int64(self.lstore.DbCounter()))
 	cacheSizeGauge.Update(int64(self.lstore.CacheCounter()))
 	uptimeGauge.Update(time.Since(startTime).Nanoseconds())
 }
@@ -419,12 +405,8 @@
 		self.lstore.DbStore.Close()
 	}
 	self.sfs.Stop()
-<<<<<<< HEAD
+	stopCounter.Inc(1)
 	return self.bzz.Stop()
-=======
-	stopCounter.Inc(1)
-	return err
->>>>>>> 423c8bb1
 }
 
 // implements the node.Service interface
