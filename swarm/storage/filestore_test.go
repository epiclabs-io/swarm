// Copyright 2016 The go-ethereum Authors
// This file is part of the go-ethereum library.
//
// The go-ethereum library is free software: you can redistribute it and/or modify
// it under the terms of the GNU Lesser General Public License as published by
// the Free Software Foundation, either version 3 of the License, or
// (at your option) any later version.
//
// The go-ethereum library is distributed in the hope that it will be useful,
// but WITHOUT ANY WARRANTY; without even the implied warranty of
// MERCHANTABILITY or FITNESS FOR A PARTICULAR PURPOSE. See the
// GNU Lesser General Public License for more details.
//
// You should have received a copy of the GNU Lesser General Public License
// along with the go-ethereum library. If not, see <http://www.gnu.org/licenses/>.

package storage

import (
	"bytes"
	"context"
	"io"
	"io/ioutil"
	"os"
	"testing"
)

const testDataSize = 0x1000000

func TestFileStorerandom(t *testing.T) {
	testFileStoreRandom(false, t)
	testFileStoreRandom(true, t)
}

func testFileStoreRandom(toEncrypt bool, t *testing.T) {
	tdb, cleanup, err := newTestDbStore(false, false)
	defer cleanup()
	if err != nil {
		t.Fatalf("init dbStore failed: %v", err)
	}
	db := tdb.LDBStore
	db.setCapacity(50000)
	memStore := NewMemStore(NewDefaultStoreParams(), db)
	localStore := &LocalStore{
		memStore: memStore,
		DbStore:  db,
	}

	fileStore := NewFileStore(localStore, NewFileStoreParams())
	defer os.RemoveAll("/tmp/bzz")

<<<<<<< HEAD
	reader, slice := GenerateRandomData(testDataSize)
	ctx, cancel := context.WithTimeout(context.Background(), splitTimeout)
	defer cancel()
	key, wait, err := fileStore.Store(ctx, reader, testDataSize, toEncrypt)
=======
	reader, slice := generateRandomData(testDataSize)
	key, wait, err := fileStore.Store(context.TODO(), reader, testDataSize, toEncrypt)
>>>>>>> a499b684
	if err != nil {
		t.Fatalf("Store error: %v", err)
	}
<<<<<<< HEAD
	err = wait(ctx)
	if err != nil {
		t.Fatalf("Store error: %v", err)
	}

	resultReader, isEncrypted := fileStore.Retrieve(ctx, key)
=======
	wait()
	resultReader, isEncrypted := fileStore.Retrieve(context.TODO(), key)
>>>>>>> a499b684
	if isEncrypted != toEncrypt {
		t.Fatalf("isEncrypted expected %v got %v", toEncrypt, isEncrypted)
	}
	resultSlice := make([]byte, len(slice))
	n, err := resultReader.ReadAt(resultSlice, 0)
	if err != io.EOF {
		t.Fatalf("Retrieve error: %v", err)
	}
	if n != len(slice) {
		t.Fatalf("Slice size error got %d, expected %d.", n, len(slice))
	}
	if !bytes.Equal(slice, resultSlice) {
		t.Fatalf("Comparison error.")
	}
	ioutil.WriteFile("/tmp/slice.bzz.16M", slice, 0666)
	ioutil.WriteFile("/tmp/result.bzz.16M", resultSlice, 0666)
	localStore.memStore = NewMemStore(NewDefaultStoreParams(), db)
<<<<<<< HEAD
	resultReader, isEncrypted = fileStore.Retrieve(ctx, key)
=======
	resultReader, isEncrypted = fileStore.Retrieve(context.TODO(), key)
>>>>>>> a499b684
	if isEncrypted != toEncrypt {
		t.Fatalf("isEncrypted expected %v got %v", toEncrypt, isEncrypted)
	}
	for i := range resultSlice {
		resultSlice[i] = 0
	}
	n, err = resultReader.ReadAt(resultSlice, 0)
	if err != io.EOF {
		t.Fatalf("Retrieve error after removing memStore: %v", err)
	}
	if n != len(slice) {
		t.Fatalf("Slice size error after removing memStore got %d, expected %d.", n, len(slice))
	}
	if !bytes.Equal(slice, resultSlice) {
		t.Fatalf("Comparison error after removing memStore.")
	}
}

func TestFileStoreCapacity(t *testing.T) {
	testFileStoreCapacity(false, t)
	testFileStoreCapacity(true, t)
}

func testFileStoreCapacity(toEncrypt bool, t *testing.T) {
	tdb, cleanup, err := newTestDbStore(false, false)
	defer cleanup()
	if err != nil {
		t.Fatalf("init dbStore failed: %v", err)
	}
	db := tdb.LDBStore
	memStore := NewMemStore(NewDefaultStoreParams(), db)
	localStore := &LocalStore{
		memStore: memStore,
		DbStore:  db,
	}
	fileStore := NewFileStore(localStore, NewFileStoreParams())
<<<<<<< HEAD
	reader, slice := GenerateRandomData(testDataSize)
	ctx, cancel := context.WithTimeout(context.Background(), splitTimeout)
	defer cancel()
	key, wait, err := fileStore.Store(ctx, reader, testDataSize, toEncrypt)
	if err != nil {
		t.Fatalf("Store error: %v", err)
	}
	err = wait(ctx)
=======
	reader, slice := generateRandomData(testDataSize)
	key, wait, err := fileStore.Store(context.TODO(), reader, testDataSize, toEncrypt)
>>>>>>> a499b684
	if err != nil {
		t.Fatalf("Store error: %v", err)
	}
<<<<<<< HEAD
	resultReader, isEncrypted := fileStore.Retrieve(ctx, key)
=======
	wait()
	resultReader, isEncrypted := fileStore.Retrieve(context.TODO(), key)
>>>>>>> a499b684
	if isEncrypted != toEncrypt {
		t.Fatalf("isEncrypted expected %v got %v", toEncrypt, isEncrypted)
	}
	resultSlice := make([]byte, len(slice))
	n, err := resultReader.ReadAt(resultSlice, 0)
	if err != io.EOF {
		t.Fatalf("Retrieve error: %v", err)
	}
	if n != len(slice) {
		t.Fatalf("Slice size error got %d, expected %d.", n, len(slice))
	}
	if !bytes.Equal(slice, resultSlice) {
		t.Fatalf("Comparison error.")
	}
	// Clear memStore
	memStore.setCapacity(0)
	// check whether it is, indeed, empty
	fileStore.ChunkStore = memStore
<<<<<<< HEAD
	resultReader, isEncrypted = fileStore.Retrieve(ctx, key)
=======
	resultReader, isEncrypted = fileStore.Retrieve(context.TODO(), key)
>>>>>>> a499b684
	if isEncrypted != toEncrypt {
		t.Fatalf("isEncrypted expected %v got %v", toEncrypt, isEncrypted)
	}
	if _, err = resultReader.ReadAt(resultSlice, 0); err == nil {
		t.Fatalf("Was able to read %d bytes from an empty memStore.", len(slice))
	}
	// check how it works with localStore
	fileStore.ChunkStore = localStore
	//	localStore.dbStore.setCapacity(0)
<<<<<<< HEAD
	resultReader, isEncrypted = fileStore.Retrieve(ctx, key)
=======
	resultReader, isEncrypted = fileStore.Retrieve(context.TODO(), key)
>>>>>>> a499b684
	if isEncrypted != toEncrypt {
		t.Fatalf("isEncrypted expected %v got %v", toEncrypt, isEncrypted)
	}
	for i := range resultSlice {
		resultSlice[i] = 0
	}
	n, err = resultReader.ReadAt(resultSlice, 0)
	if err != io.EOF {
		t.Fatalf("Retrieve error after clearing memStore: %v", err)
	}
	if n != len(slice) {
		t.Fatalf("Slice size error after clearing memStore got %d, expected %d.", n, len(slice))
	}
	if !bytes.Equal(slice, resultSlice) {
		t.Fatalf("Comparison error after clearing memStore.")
	}
}<|MERGE_RESOLUTION|>--- conflicted
+++ resolved
@@ -49,29 +49,17 @@
 	fileStore := NewFileStore(localStore, NewFileStoreParams())
 	defer os.RemoveAll("/tmp/bzz")
 
-<<<<<<< HEAD
 	reader, slice := GenerateRandomData(testDataSize)
-	ctx, cancel := context.WithTimeout(context.Background(), splitTimeout)
-	defer cancel()
-	key, wait, err := fileStore.Store(ctx, reader, testDataSize, toEncrypt)
-=======
-	reader, slice := generateRandomData(testDataSize)
 	key, wait, err := fileStore.Store(context.TODO(), reader, testDataSize, toEncrypt)
->>>>>>> a499b684
 	if err != nil {
 		t.Fatalf("Store error: %v", err)
 	}
-<<<<<<< HEAD
-	err = wait(ctx)
+	err = wait(context.TODO())
 	if err != nil {
 		t.Fatalf("Store error: %v", err)
 	}
 
-	resultReader, isEncrypted := fileStore.Retrieve(ctx, key)
-=======
-	wait()
 	resultReader, isEncrypted := fileStore.Retrieve(context.TODO(), key)
->>>>>>> a499b684
 	if isEncrypted != toEncrypt {
 		t.Fatalf("isEncrypted expected %v got %v", toEncrypt, isEncrypted)
 	}
@@ -89,11 +77,7 @@
 	ioutil.WriteFile("/tmp/slice.bzz.16M", slice, 0666)
 	ioutil.WriteFile("/tmp/result.bzz.16M", resultSlice, 0666)
 	localStore.memStore = NewMemStore(NewDefaultStoreParams(), db)
-<<<<<<< HEAD
-	resultReader, isEncrypted = fileStore.Retrieve(ctx, key)
-=======
 	resultReader, isEncrypted = fileStore.Retrieve(context.TODO(), key)
->>>>>>> a499b684
 	if isEncrypted != toEncrypt {
 		t.Fatalf("isEncrypted expected %v got %v", toEncrypt, isEncrypted)
 	}
@@ -130,28 +114,16 @@
 		DbStore:  db,
 	}
 	fileStore := NewFileStore(localStore, NewFileStoreParams())
-<<<<<<< HEAD
 	reader, slice := GenerateRandomData(testDataSize)
-	ctx, cancel := context.WithTimeout(context.Background(), splitTimeout)
-	defer cancel()
-	key, wait, err := fileStore.Store(ctx, reader, testDataSize, toEncrypt)
+	key, wait, err := fileStore.Store(context.TODO(), reader, testDataSize, toEncrypt)
 	if err != nil {
 		t.Fatalf("Store error: %v", err)
 	}
-	err = wait(ctx)
-=======
-	reader, slice := generateRandomData(testDataSize)
-	key, wait, err := fileStore.Store(context.TODO(), reader, testDataSize, toEncrypt)
->>>>>>> a499b684
+	err = wait(context.TODO())
 	if err != nil {
 		t.Fatalf("Store error: %v", err)
 	}
-<<<<<<< HEAD
-	resultReader, isEncrypted := fileStore.Retrieve(ctx, key)
-=======
-	wait()
 	resultReader, isEncrypted := fileStore.Retrieve(context.TODO(), key)
->>>>>>> a499b684
 	if isEncrypted != toEncrypt {
 		t.Fatalf("isEncrypted expected %v got %v", toEncrypt, isEncrypted)
 	}
@@ -170,11 +142,7 @@
 	memStore.setCapacity(0)
 	// check whether it is, indeed, empty
 	fileStore.ChunkStore = memStore
-<<<<<<< HEAD
-	resultReader, isEncrypted = fileStore.Retrieve(ctx, key)
-=======
 	resultReader, isEncrypted = fileStore.Retrieve(context.TODO(), key)
->>>>>>> a499b684
 	if isEncrypted != toEncrypt {
 		t.Fatalf("isEncrypted expected %v got %v", toEncrypt, isEncrypted)
 	}
@@ -184,11 +152,7 @@
 	// check how it works with localStore
 	fileStore.ChunkStore = localStore
 	//	localStore.dbStore.setCapacity(0)
-<<<<<<< HEAD
-	resultReader, isEncrypted = fileStore.Retrieve(ctx, key)
-=======
 	resultReader, isEncrypted = fileStore.Retrieve(context.TODO(), key)
->>>>>>> a499b684
 	if isEncrypted != toEncrypt {
 		t.Fatalf("isEncrypted expected %v got %v", toEncrypt, isEncrypted)
 	}
