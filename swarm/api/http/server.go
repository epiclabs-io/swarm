--- conflicted
+++ resolved
@@ -296,12 +296,12 @@
 	if r.uri.Path != "" {
 		frequency, err := strconv.ParseUint(r.uri.Path, 10, 64)
 		if err != nil {
-			s.BadRequest(w, r, fmt.Sprintf("Cannot parse frequency parameter: %v", err))
+			ShowError(w, &r.Request, fmt.Sprintf("Bad request %s %s: %s", r.Method, r.uri, fmt.Sprintf("Cannot parse frequency parameter: %v", err)), http.StatusBadRequest)
 			return
 		}
 		key, err := s.api.ResourceCreate(r.Context(), r.uri.Addr, frequency)
 		if err != nil {
-			s.Error(w, r, fmt.Errorf("Resource creation failed: %v", err))
+			ShowError(w, &r.Request, fmt.Sprintf("Error serving %s %s: %s", r.Method, r.uri, fmt.Errorf("Resource creation failed: %v", err)), http.StatusInternalServerError)
 			return
 		}
 		outdata = key.Hex()
@@ -309,12 +309,12 @@
 
 	data, err := ioutil.ReadAll(r.Body)
 	if err != nil {
-		s.Error(w, r, err)
+		ShowError(w, &r.Request, fmt.Sprintf("Error serving %s %s: %s", r.Method, r.uri, err), http.StatusInternalServerError)
 		return
 	}
 	_, _, _, err = s.api.ResourceUpdate(r.Context(), r.uri.Addr, data)
 	if err != nil {
-		s.Error(w, r, fmt.Errorf("Update resource failed: %v", err))
+		ShowError(w, &r.Request, fmt.Sprintf("Error serving %s %s: %s", r.Method, r.uri, fmt.Errorf("Update resource failed: %v", err)), http.StatusInternalServerError)
 		return
 	}
 
@@ -368,11 +368,11 @@
 		}
 		updateKey, data, err = s.api.ResourceLookup(r.Context(), name, uint32(period), uint32(version))
 	default:
-		s.BadRequest(w, r, "Invalid mutable resource request")
-		return
-	}
-	if err != nil {
-		s.Error(w, r, fmt.Errorf("Mutable resource lookup failed: %v", err))
+		ShowError(w, &r.Request, fmt.Sprintf("Bad request %s %s: %s", r.Method, r.uri, "Invalid mutable resource request"), http.StatusBadRequest)
+		return
+	}
+	if err != nil {
+		ShowError(w, &r.Request, fmt.Sprintf("Error serving %s %s: %s", r.Method, r.uri, fmt.Errorf("Mutable resource lookup failed: %v", err)), http.StatusInternalServerError)
 		return
 	}
 	log.Debug("Found update", "key", updateKey)
@@ -425,11 +425,7 @@
 			return api.SkipManifest
 		})
 		if entry == nil {
-<<<<<<< HEAD
-			s.NotFound(w, r, errors.New("Manifest entry could not be loaded"))
-=======
 			ShowError(w, &r.Request, fmt.Sprintf("NOT FOUND error serving %s %s: %s", r.Method, r.uri, fmt.Errorf("Manifest entry could not be loaded")), http.StatusNotFound)
->>>>>>> 071a07d3
 			return
 		}
 		key = storage.Key(common.Hex2Bytes(entry.Hash))
