--- conflicted
+++ resolved
@@ -284,21 +284,6 @@
 // reads the serialised form of sync state persisted as the 'Meta' attribute
 // and sets the decoded syncState on the online node
 func loadSync(record *kademlia.NodeRecord, node kademlia.Node) error {
-<<<<<<< HEAD
-	if p, ok := node.(*peer); ok {
-		if record.Meta == nil {
-			glog.V(logger.Debug).Infof("no sync state for node record %v setting default", record)
-			p.syncState = &syncState{DbSyncState: &storage.DbSyncState{}}
-			return nil
-		}
-		state, err := decodeSync(record.Meta)
-		if err != nil {
-			return fmt.Errorf("error decoding kddb record meta info into a sync state: %v", err)
-		}
-		glog.V(logger.Debug).Infof("sync state for node record %v: %s -> %v", record, string(*(record.Meta)), state)
-		p.syncState = state
-		return err
-=======
 	p, ok := node.(*peer)
 	if !ok {
 		return fmt.Errorf("invalid type")
@@ -311,7 +296,6 @@
 	state, err := decodeSync(record.Meta)
 	if err != nil {
 		return fmt.Errorf("error decoding kddb record meta info into a sync state: %v", err)
->>>>>>> 6de19710
 	}
 	glog.V(logger.Detail).Infof("sync state for node record %v read from Meta: %s", record, string(*(record.Meta)))
 	p.syncState = state
