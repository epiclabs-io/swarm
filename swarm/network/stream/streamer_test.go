// Copyright 2018 The go-ethereum Authors
// This file is part of the go-ethereum library.
//
// The go-ethereum library is free software: you can redistribute it and/or modify
// it under the terms of the GNU Lesser General Public License as published by
// the Free Software Foundation, either version 3 of the License, or
// (at your option) any later version.
//
// The go-ethereum library is distributed in the hope that it will be useful,
// but WITHOUT ANY WARRANTY; without even the implied warranty of
// MERCHANTABILITY or FITNESS FOR A PARTICULAR PURPOSE. See the
// GNU Lesser General Public License for more details.
//
// You should have received a copy of the GNU Lesser General Public License
// along with the go-ethereum library. If not, see <http://www.gnu.org/licenses/>.

package stream

import (
	"bytes"
	"testing"
	"time"

	"github.com/ethereum/go-ethereum/crypto/sha3"
	p2ptest "github.com/ethereum/go-ethereum/p2p/testing"
)

func TestStreamerSubscribe(t *testing.T) {
	tester, streamer, _, teardown, err := newStreamerTester(t)
	defer teardown()
	if err != nil {
		t.Fatal(err)
	}

	stream := NewStream("foo", nil, true)
	err = streamer.Subscribe(tester.IDs[0], stream, &Range{From: 0, To: 0}, Top)
	if err == nil || err.Error() != "stream foo not registered" {
		t.Fatalf("Expected error %v, got %v", "stream foo not registered", err)
	}
}

var (
	hash0     = sha3.Sum256([]byte{0})
	hash1     = sha3.Sum256([]byte{1})
	hash2     = sha3.Sum256([]byte{2})
	hashesTmp = append(hash0[:], hash1[:]...)
	hashes    = append(hashesTmp, hash2[:]...)
)

type testClient struct {
	t              []byte
	wait0          chan bool
	wait2          chan bool
	batchDone      chan bool
	receivedHashes map[string][]byte
}

func newTestClient(t []byte) *testClient {
	return &testClient{
		t:              t,
		wait0:          make(chan bool),
		wait2:          make(chan bool),
		batchDone:      make(chan bool),
		receivedHashes: make(map[string][]byte),
	}
}

type testServer struct {
	t []byte
}

func newTestServer(t []byte) *testServer {
	return &testServer{
		t: t,
	}
}

func (self *testClient) NeedData(hash []byte) func() {
	self.receivedHashes[string(hash)] = hash
	if bytes.Equal(hash, hash0[:]) {
		return func() {
			<-self.wait0
		}
	} else if bytes.Equal(hash, hash2[:]) {
		return func() {
			<-self.wait2
		}
	}
	return nil
}

func (self *testClient) BatchDone(Stream, uint64, []byte, []byte) func() (*TakeoverProof, error) {
	close(self.batchDone)
	return nil
}

func (self *testClient) Close() {}

func (self *testServer) SetNextBatch(from uint64, to uint64) ([]byte, uint64, uint64, *HandoverProof, error) {
	return make([]byte, HashSize), from + 1, to + 1, nil, nil
}

func (self *testServer) GetData([]byte) ([]byte, error) {
	return nil, nil
}

func (self *testServer) Close() {
}

func TestStreamerDownstreamSubscribeUnsubscribeMsgExchange(t *testing.T) {
	tester, streamer, _, teardown, err := newStreamerTester(t)
	defer teardown()
	if err != nil {
		t.Fatal(err)
	}

	streamer.RegisterClientFunc("foo", func(p *Peer, t []byte, live bool) (Client, error) {
		return newTestClient(t), nil
	})

	peerID := tester.IDs[0]

	stream := NewStream("foo", nil, true)
	err = streamer.Subscribe(peerID, stream, &Range{From: 5, To: 8}, Top)
	if err != nil {
		t.Fatalf("Expected no error, got %v", err)
	}

<<<<<<< HEAD
	err = tester.TestExchanges(
		p2ptest.Exchange{
			Label: "Subscribe message",
			Expects: []p2ptest.Expect{
				{
					Code: 4,
					Msg: &SubscribeMsg{
						Stream: stream,
						History: &Range{
							From: 5,
							To:   8,
						},
						Priority: Top,
					},
					Peer: peerID,
=======
	err = tester.TestExchanges(p2ptest.Exchange{
		Label: "Subscribe message",
		Expects: []p2ptest.Expect{
			{
				Code: 4,
				Msg: &SubscribeMsg{
					Stream:   "foo",
					Key:      []byte{},
					From:     5,
					To:       8,
					Priority: Top,
>>>>>>> 071a07d3
				},
			},
		},
		// trigger OfferedHashesMsg to actually create the client
		p2ptest.Exchange{
			Label: "OfferedHashes message",
			Triggers: []p2ptest.Trigger{
				{
					Code: 1,
					Msg: &OfferedHashesMsg{
						HandoverProof: &HandoverProof{
							Handover: &Handover{},
						},
						Hashes: hashes,
						From:   5,
						To:     8,
						Stream: stream,
					},
					Peer: peerID,
				},
			},
			Expects: []p2ptest.Expect{
				{
					Code: 2,
					Msg: &WantedHashesMsg{
						Stream: stream,
						Want:   []byte{5},
						From:   8,
						To:     0,
					},
					Peer: peerID,
				},
			},
		},
	)
	if err != nil {
		t.Fatal(err)
	}

	err = streamer.Unsubscribe(peerID, stream)
	if err != nil {
		t.Fatalf("Expected no error, got %v", err)
	}

	err = tester.TestExchanges(p2ptest.Exchange{
		Label: "Unsubscribe message",
		Expects: []p2ptest.Expect{
			{
				Code: 0,
				Msg: &UnsubscribeMsg{
					Stream: stream,
				},
				Peer: peerID,
			},
		},
	})

	if err != nil {
		t.Fatal(err)
	}
}

func TestStreamerUpstreamSubscribeUnsubscribeMsgExchange(t *testing.T) {
	tester, streamer, _, teardown, err := newStreamerTester(t)
	defer teardown()
	if err != nil {
		t.Fatal(err)
	}

	stream := NewStream("foo", nil, false)

	streamer.RegisterServerFunc("foo", func(p *Peer, t []byte, live bool) (Server, error) {
		return newTestServer(t), nil
	})

	peerID := tester.IDs[0]

	err = tester.TestExchanges(p2ptest.Exchange{
		Label: "Subscribe message",
		Triggers: []p2ptest.Trigger{
			{
				Code: 4,
				Msg: &SubscribeMsg{
					Stream: stream,
					History: &Range{
						From: 5,
						To:   8,
					},
					Priority: Top,
				},
				Peer: peerID,
			},
		},
		Expects: []p2ptest.Expect{
			{
				Code: 1,
				Msg: &OfferedHashesMsg{
					Stream: stream,
					HandoverProof: &HandoverProof{
						Handover: &Handover{},
					},
					Hashes: make([]byte, HashSize),
					From:   6,
					To:     9,
				},
				Peer: peerID,
			},
		},
	})

	if err != nil {
		t.Fatal(err)
	}

	err = tester.TestExchanges(p2ptest.Exchange{
		Label: "unsubscribe message",
		Triggers: []p2ptest.Trigger{
			{
				Code: 0,
				Msg: &UnsubscribeMsg{
					Stream: stream,
				},
				Peer: peerID,
			},
		},
	})

	if err != nil {
		t.Fatal(err)
	}
}

func TestStreamerUpstreamSubscribeUnsubscribeMsgExchangeLive(t *testing.T) {
	tester, streamer, _, teardown, err := newStreamerTester(t)
	defer teardown()
	if err != nil {
		t.Fatal(err)
	}

	stream := NewStream("foo", nil, true)

	streamer.RegisterServerFunc("foo", func(p *Peer, t []byte, live bool) (Server, error) {
		return newTestServer(t), nil
	})

	peerID := tester.IDs[0]

	err = tester.TestExchanges(p2ptest.Exchange{
		Label: "Subscribe message",
		Triggers: []p2ptest.Trigger{
			{
				Code: 4,
				Msg: &SubscribeMsg{
					Stream:   stream,
					Priority: Top,
				},
				Peer: peerID,
			},
		},
		Expects: []p2ptest.Expect{
			{
				Code: 1,
				Msg: &OfferedHashesMsg{
					Stream: stream,
					HandoverProof: &HandoverProof{
						Handover: &Handover{},
					},
					Hashes: make([]byte, HashSize),
					From:   1,
					To:     1,
				},
				Peer: peerID,
			},
		},
	})

	if err != nil {
		t.Fatal(err)
	}

	err = tester.TestExchanges(p2ptest.Exchange{
		Label: "unsubscribe message",
		Triggers: []p2ptest.Trigger{
			{
				Code: 0,
				Msg: &UnsubscribeMsg{
					Stream: stream,
				},
				Peer: peerID,
			},
		},
	})

	if err != nil {
		t.Fatal(err)
	}
}

func TestStreamerUpstreamSubscribeErrorMsgExchange(t *testing.T) {
	tester, streamer, _, teardown, err := newStreamerTester(t)
	defer teardown()
	if err != nil {
		t.Fatal(err)
	}

	streamer.RegisterServerFunc("foo", func(p *Peer, t []byte, live bool) (Server, error) {
		return newTestServer(t), nil
	})

	stream := NewStream("bar", nil, true)

	peerID := tester.IDs[0]

	err = tester.TestExchanges(p2ptest.Exchange{
		Label: "Subscribe message",
		Triggers: []p2ptest.Trigger{
			{
				Code: 4,
				Msg: &SubscribeMsg{
					Stream: stream,
					History: &Range{
						From: 5,
						To:   8,
					},
					Priority: Top,
				},
				Peer: peerID,
			},
		},
		Expects: []p2ptest.Expect{
			{
				Code: 7,
				Msg: &SubscribeErrorMsg{
					Error: "stream bar not registered",
				},
				Peer: peerID,
			},
		},
	})

	if err != nil {
		t.Fatal(err)
	}
}

// TODO: fix: tests with TestExchanges are inconsistent because Expects check
// 			  ordering is not guarrantied but fails if the order is wrong.
// func TestStreamerUpstreamSubscribeLiveAndHistory(t *testing.T) {
// 	tester, streamer, _, teardown, err := newStreamerTester(t)
// 	defer teardown()
// 	if err != nil {
// 		t.Fatal(err)
// 	}

// 	stream := NewStream("foo", nil, true)

// 	streamer.RegisterServerFunc("foo", func(p *Peer, t []byte, live bool) (Server, error) {
// 		return &testServer{
// 			t: t,
// 		}, nil
// 	})

// 	peerID := tester.IDs[0]

// 	err = tester.TestExchanges(p2ptest.Exchange{
// 		Label: "Subscribe message",
// 		Triggers: []p2ptest.Trigger{
// 			{
// 				Code: 4,
// 				Msg: &SubscribeMsg{
// 					Stream: stream,
// 					History: &Range{
// 						From: 5,
// 						To:   8,
// 					},
// 					Priority: Top,
// 				},
// 				Peer: peerID,
// 			},
// 		},
// 		Expects: []p2ptest.Expect{
// 			{
// 				Code: 1,
// 				Msg: &OfferedHashesMsg{
// 					Stream: NewStream("foo", nil, false),
// 					HandoverProof: &HandoverProof{
// 						Handover: &Handover{},
// 					},
// 					Hashes:  make([]byte, HashSize),
// 					From:    6,
// 					To:      9,
// 				},
// 				Peer: peerID,
// 			},
// 			{
// 				Code: 1,
// 				Msg: &OfferedHashesMsg{
// 					Stream: stream,
// 					HandoverProof: &HandoverProof{
// 						Handover: &Handover{},
// 					},
// 					From:    1,
// 					To:      1,
// 					Hashes:  make([]byte, HashSize),
// 				},
// 				Peer: peerID,
// 			},
// 		},
// 	})

// 	if err != nil {
// 		t.Fatal(err)
// 	}
// }

func TestStreamerDownstreamOfferedHashesMsgExchange(t *testing.T) {
	tester, streamer, _, teardown, err := newStreamerTester(t)
	defer teardown()
	if err != nil {
		t.Fatal(err)
	}

	stream := NewStream("foo", nil, true)

	var tc *testClient

	streamer.RegisterClientFunc("foo", func(p *Peer, t []byte, live bool) (Client, error) {
		tc = newTestClient(t)
		return tc, nil
	})

	peerID := tester.IDs[0]

	err = streamer.Subscribe(peerID, stream, &Range{From: 5, To: 8}, Top)
	if err != nil {
		t.Fatalf("Expected no error, got %v", err)
	}

	err = tester.TestExchanges(p2ptest.Exchange{
		Label: "Subscribe message",
		Expects: []p2ptest.Expect{
			{
				Code: 4,
				Msg: &SubscribeMsg{
					Stream: stream,
					History: &Range{
						From: 5,
						To:   8,
					},
					Priority: Top,
				},
				Peer: peerID,
			},
		},
	},
		p2ptest.Exchange{
			Label: "WantedHashes message",
			Triggers: []p2ptest.Trigger{
				{
					Code: 1,
					Msg: &OfferedHashesMsg{
						HandoverProof: &HandoverProof{
							Handover: &Handover{},
						},
						Hashes: hashes,
						From:   5,
						To:     8,
						Stream: stream,
					},
					Peer: peerID,
				},
			},
			Expects: []p2ptest.Expect{
				{
					Code: 2,
					Msg: &WantedHashesMsg{
						Stream: stream,
						Want:   []byte{5},
						From:   8,
						To:     0,
					},
					Peer: peerID,
				},
			},
		})
	if err != nil {
		t.Fatal(err)
	}

	if len(tc.receivedHashes) != 3 {
		t.Fatalf("Expected number of received hashes %v, got %v", 3, len(tc.receivedHashes))
	}

	close(tc.wait0)

	timeout := time.NewTimer(100 * time.Millisecond)
	defer timeout.Stop()

	select {
	case <-tc.batchDone:
		t.Fatal("batch done early")
	case <-timeout.C:
	}

	close(tc.wait2)

	timeout2 := time.NewTimer(10000 * time.Millisecond)
	defer timeout2.Stop()

	select {
	case <-tc.batchDone:
	case <-timeout2.C:
		t.Fatal("timeout waiting batchdone call")
	}

}<|MERGE_RESOLUTION|>--- conflicted
+++ resolved
@@ -126,7 +126,6 @@
 		t.Fatalf("Expected no error, got %v", err)
 	}
 
-<<<<<<< HEAD
 	err = tester.TestExchanges(
 		p2ptest.Exchange{
 			Label: "Subscribe message",
@@ -142,19 +141,6 @@
 						Priority: Top,
 					},
 					Peer: peerID,
-=======
-	err = tester.TestExchanges(p2ptest.Exchange{
-		Label: "Subscribe message",
-		Expects: []p2ptest.Expect{
-			{
-				Code: 4,
-				Msg: &SubscribeMsg{
-					Stream:   "foo",
-					Key:      []byte{},
-					From:     5,
-					To:       8,
-					Priority: Top,
->>>>>>> 071a07d3
 				},
 			},
 		},
