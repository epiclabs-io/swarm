// Copyright 2018 The go-ethereum Authors
// This file is part of the go-ethereum library.
//
// The go-ethereum library is free software: you can redistribute it and/or modify
// it under the terms of the GNU Lesser General Public License as published by
// the Free Software Foundation, either version 3 of the License, or
// (at your option) any later version.
//
// The go-ethereum library is distributed in the hope that it will be useful,
// but WITHOUT ANY WARRANTY; without even the implied warranty of
// MERCHANTABILITY or FITNESS FOR A PARTICULAR PURPOSE. See the
// GNU Lesser General Public License for more details.
//
// You should have received a copy of the GNU Lesser General Public License
// along with the go-ethereum library. If not, see <http://www.gnu.org/licenses/>.

package pss

import (
	"bytes"
	"context"
	"crypto/ecdsa"
	"encoding/binary"
	"encoding/hex"
	"errors"
	"flag"
	"fmt"
	"math/rand"
	"os"
	"strconv"
	"strings"
	"sync"
	"testing"
	"time"

	"github.com/ethereum/go-ethereum/common"
	"github.com/ethereum/go-ethereum/common/hexutil"
	"github.com/ethereum/go-ethereum/log"
	"github.com/ethereum/go-ethereum/node"
	"github.com/ethereum/go-ethereum/p2p"
	"github.com/ethereum/go-ethereum/p2p/enode"
	"github.com/ethereum/go-ethereum/p2p/simulations/adapters"
	"github.com/ethereum/go-ethereum/rpc"
	"github.com/ethersphere/swarm/network"
	"github.com/ethersphere/swarm/network/simulation"
	"github.com/ethersphere/swarm/p2p/protocols"
	"github.com/ethersphere/swarm/pot"
	"github.com/ethersphere/swarm/state"
)

var (
	initOnce        = sync.Once{}
	loglevel        = flag.Int("loglevel", 2, "logging verbosity")
	longrunning     = flag.Bool("longrunning", false, "do run long-running tests")
	cryptoUtils     CryptoUtils
	psslogmain      log.Logger
	pssprotocols    map[string]*protoCtrl
	useHandshake    bool
	noopHandlerFunc = func(msg []byte, p *p2p.Peer, asymmetric bool, keyid string) error {
		return nil
	}
)

func init() {
	flag.Parse()
	rand.Seed(time.Now().Unix())
	initTest()
}

func initTest() {
	initOnce.Do(
		func() {
			psslogmain = log.New("psslog", "*")
			hs := log.StreamHandler(os.Stderr, log.TerminalFormat(true))
			hf := log.LvlFilterHandler(log.Lvl(*loglevel), hs)
			h := log.CallerFileHandler(hf)
			log.Root().SetHandler(h)

			cryptoUtils = NewCryptoUtils()

			pssprotocols = make(map[string]*protoCtrl)
		},
	)
}

// test that topic conversion functions give predictable results
func TestTopic(t *testing.T) {

	api := &API{}

	topicstr := strings.Join([]string{PingProtocol.Name, strconv.Itoa(int(PingProtocol.Version))}, ":")

	// bytestotopic is the authoritative topic conversion source
	topicobj := BytesToTopic([]byte(topicstr))

	// string to topic and bytes to topic must match
	topicapiobj, _ := api.StringToTopic(topicstr)
	if topicobj != topicapiobj {
		t.Fatalf("bytes and string topic conversion mismatch; %s != %s", topicobj, topicapiobj)
	}

	// string representation of topichex
	topichex := topicobj.String()

	// protocoltopic wrapper on pingtopic should be same as topicstring
	// check that it matches
	pingtopichex := PingTopic.String()
	if topichex != pingtopichex {
		t.Fatalf("protocol topic conversion mismatch; %s != %s", topichex, pingtopichex)
	}

	// json marshal of topic
	topicjsonout, err := topicobj.MarshalJSON()
	if err != nil {
		t.Fatal(err)
	}
	if string(topicjsonout)[1:len(topicjsonout)-1] != topichex {
		t.Fatalf("topic json marshal mismatch; %s != \"%s\"", topicjsonout, topichex)
	}

	// json unmarshal of topic
	var topicjsonin Topic
	topicjsonin.UnmarshalJSON(topicjsonout)
	if topicjsonin != topicobj {
		t.Fatalf("topic json unmarshal mismatch: %x != %x", topicjsonin, topicobj)
	}
}

// test bit packing of message control flags
func TestMsgParams(t *testing.T) {
	var ctrl byte
	ctrl |= pssControlRaw
	p := newMsgParamsFromBytes([]byte{ctrl})
	m := newPssMsg(p)
	if !m.isRaw() || m.isSym() {
		t.Fatal("expected raw=true and sym=false")
	}
	ctrl |= pssControlSym
	p = newMsgParamsFromBytes([]byte{ctrl})
	m = newPssMsg(p)
	if !m.isRaw() || !m.isSym() {
		t.Fatal("expected raw=true and sym=true")
	}
	ctrl &= 0xff &^ pssControlRaw
	p = newMsgParamsFromBytes([]byte{ctrl})
	m = newPssMsg(p)
	if m.isRaw() || !m.isSym() {
		t.Fatal("expected raw=false and sym=true")
	}
}

// test if we can insert into cache, match items with cache and cache expiry
func TestCache(t *testing.T) {
	var err error
	to, _ := hex.DecodeString("08090a0b0c0d0e0f1011121314150001020304050607161718191a1b1c1d1e1f")
	ctx, cancel := context.WithTimeout(context.Background(), time.Second)
	defer cancel()
	keys, err := cryptoUtils.NewKeyPair(ctx)
	privkey, err := cryptoUtils.GetPrivateKey(keys)
	if err != nil {
		t.Fatal(err)
	}
	ps := newTestPss(privkey, nil, nil)
	defer ps.Stop()
	pp := NewParams().WithPrivateKey(privkey)
	data := []byte("foo")
	datatwo := []byte("bar")
	datathree := []byte("baz")
	mparams := &messageParams{
		Src:     privkey,
		Dst:     &privkey.PublicKey,
		Topic:   PingTopic,
		Payload: data,
	}
	env, err := newSentEnvelope(mparams)
	msg := &PssMsg{
		Payload: env,
		To:      to,
	}
	mparams.Payload = datatwo
	envtwo, err := newSentEnvelope(mparams)
	msgtwo := &PssMsg{
		Payload: envtwo,
		To:      to,
	}
	mparams.Payload = datathree
	envthree, err := newSentEnvelope(mparams)
	msgthree := &PssMsg{
		Payload: envthree,
		To:      to,
	}

	digestone := ps.msgDigest(msg)
	if err != nil {
		t.Fatalf("could not store cache msgone: %v", err)
	}
	digesttwo := ps.msgDigest(msgtwo)
	if err != nil {
		t.Fatalf("could not store cache msgtwo: %v", err)
	}
	digestthree := ps.msgDigest(msgthree)
	if err != nil {
		t.Fatalf("could not store cache msgthree: %v", err)
	}

	if digestone == digesttwo {
		t.Fatalf("different msgs return same hash: %d", digesttwo)
	}

	// check the cache
	err = ps.addFwdCache(msg)
	if err != nil {
		t.Fatalf("write to pss expire cache failed: %v", err)
	}

	if !ps.checkFwdCache(msg) {
		t.Fatalf("message %v should have EXPIRE record in cache but checkCache returned false", msg)
	}

	if ps.checkFwdCache(msgtwo) {
		t.Fatalf("message %v should NOT have EXPIRE record in cache but checkCache returned true", msgtwo)
	}

	time.Sleep(pp.CacheTTL + 1*time.Second)
	err = ps.addFwdCache(msgthree)
	if err != nil {
		t.Fatalf("write to pss expire cache failed: %v", err)
	}

	if ps.checkFwdCache(msg) {
		t.Fatalf("message %v should have expired from cache but checkCache returned true", msg)
	}

	if _, ok := ps.fwdCache[digestthree]; !ok {
		t.Fatalf("unexpired message should be in the cache: %v", digestthree)
	}

	if _, ok := ps.fwdCache[digesttwo]; ok {
		t.Fatalf("expired message should have been cleared from the cache: %v", digesttwo)
	}
}

// matching of address hints; whether a message could be or is for the node
func TestAddressMatch(t *testing.T) {

	localaddr := network.RandomAddr().Over()
	copy(localaddr[:8], []byte("deadbeef"))
	remoteaddr := []byte("feedbeef")
	kadparams := network.NewKadParams()
	kad := network.NewKademlia(localaddr, kadparams)
	ctx, cancel := context.WithTimeout(context.Background(), time.Second)
	defer cancel()
	keys, err := cryptoUtils.NewKeyPair(ctx)
	if err != nil {
		t.Fatalf("Could not generate private key: %v", err)
	}
	privkey, err := cryptoUtils.GetPrivateKey(keys)
	pssp := NewParams().WithPrivateKey(privkey)
	ps, err := New(kad, pssp)
	if err != nil {
		t.Fatal(err.Error())
	}

	pssmsg := &PssMsg{
		To: remoteaddr,
	}

	// differ from first byte
	if ps.isSelfRecipient(pssmsg) {
		t.Fatalf("isSelfRecipient true but %x != %x", remoteaddr, localaddr)
	}
	if ps.isSelfPossibleRecipient(pssmsg, false) {
		t.Fatalf("isSelfPossibleRecipient true but %x != %x", remoteaddr[:8], localaddr[:8])
	}

	// 8 first bytes same
	copy(remoteaddr[:4], localaddr[:4])
	if ps.isSelfRecipient(pssmsg) {
		t.Fatalf("isSelfRecipient true but %x != %x", remoteaddr, localaddr)
	}
	if !ps.isSelfPossibleRecipient(pssmsg, false) {
		t.Fatalf("isSelfPossibleRecipient false but %x == %x", remoteaddr[:8], localaddr[:8])
	}

	// all bytes same
	pssmsg.To = localaddr
	if !ps.isSelfRecipient(pssmsg) {
		t.Fatalf("isSelfRecipient false but %x == %x", remoteaddr, localaddr)
	}
	if !ps.isSelfPossibleRecipient(pssmsg, false) {
		t.Fatalf("isSelfPossibleRecipient false but %x == %x", remoteaddr[:8], localaddr[:8])
	}

}

// verify that node can be set as recipient regardless of explicit message address match if minimum one handler of a topic is explicitly set to allow it
// note that in these tests we use the raw capability on handlers for convenience
func TestAddressMatchProx(t *testing.T) {

	// recipient node address
	localAddr := network.RandomAddr().Over()
	localPotAddr := pot.NewAddressFromBytes(localAddr)

	// set up kademlia
	kadparams := network.NewKadParams()
	kad := network.NewKademlia(localAddr, kadparams)
	nnPeerCount := kad.MinBinSize
	peerCount := nnPeerCount + 2

	// set up pss
	privKey, err := cryptoUtils.GenerateKey()
	pssp := NewParams().WithPrivateKey(privKey)
	ps, err := New(kad, pssp)
	// enqueue method now is blocking, so we need always somebody processing the outbox
	go func() {
		for slot := range ps.outbox.process {
			ps.outbox.free(slot)
		}
	}()
	if err != nil {
		t.Fatal(err.Error())
	}

	// create kademlia peers, so we have peers both inside and outside minproxlimit
	var peers []*network.Peer
	for i := 0; i < peerCount; i++ {
		rw := &p2p.MsgPipeRW{}
		ptpPeer := p2p.NewPeer(enode.ID{}, "362436 call me anytime", []p2p.Cap{})
		protoPeer := protocols.NewPeer(ptpPeer, rw, &protocols.Spec{})
		peerAddr := pot.RandomAddressAt(localPotAddr, i)
		bzzPeer := &network.BzzPeer{
			Peer: protoPeer,
			BzzAddr: &network.BzzAddr{
				OAddr: peerAddr.Bytes(),
				UAddr: []byte(fmt.Sprintf("%x", peerAddr[:])),
			},
		}
		peer := network.NewPeer(bzzPeer, kad)
		kad.On(peer)
		peers = append(peers, peer)
	}

	// TODO: create a test in the network package to make a table with n peers where n-m are proxpeers
	// meanwhile test regression for kademlia since we are compiling the test parameters from different packages
	var proxes int
	var conns int
	depth := kad.NeighbourhoodDepth()
	kad.EachConn(nil, peerCount, func(p *network.Peer, po int) bool {
		conns++
		if po >= depth {
			proxes++
		}
		return true
	})
	if proxes != nnPeerCount {
		t.Fatalf("expected %d proxpeers, have %d", nnPeerCount, proxes)
	} else if conns != peerCount {
		t.Fatalf("expected %d peers total, have %d", peerCount, proxes)
	}

	// remote address distances from localAddr to try and the expected outcomes if we use prox handler
	remoteDistances := []int{
		255,
		nnPeerCount + 1,
		nnPeerCount,
		nnPeerCount - 1,
		0,
	}
	expects := []bool{
		true,
		true,
		true,
		false,
		false,
	}

	// first the unit test on the method that calculates possible receipient using prox
	for i, distance := range remoteDistances {
		pssMsg := newPssMsg(&msgParams{})
		pssMsg.To = make([]byte, len(localAddr))
		copy(pssMsg.To, localAddr)
		var byteIdx = distance / 8
		pssMsg.To[byteIdx] ^= 1 << uint(7-(distance%8))
		log.Trace(fmt.Sprintf("addrmatch %v", bytes.Equal(pssMsg.To, localAddr)))
		if ps.isSelfPossibleRecipient(pssMsg, true) != expects[i] {
			t.Fatalf("expected distance %d to be %v", distance, expects[i])
		}
	}

	// we move up to higher level and test the actual message handler
	// for each distance check if we are possible recipient when prox variant is used is set

	// this handler will increment a counter for every message that gets passed to the handler
	var receives int
	rawHandlerFunc := func(msg []byte, p *p2p.Peer, asymmetric bool, keyid string) error {
		log.Trace("in allowraw handler")
		receives++
		return nil
	}

	// register it marking prox capability
	topic := BytesToTopic([]byte{0x2a})
	hndlrProxDereg := ps.Register(&topic, &handler{
		f: rawHandlerFunc,
		caps: &handlerCaps{
			raw:  true,
			prox: true,
		},
	})

	// test the distances
	var prevReceive int
	for i, distance := range remoteDistances {
		remotePotAddr := pot.RandomAddressAt(localPotAddr, distance)
		remoteAddr := remotePotAddr.Bytes()

		var data [32]byte
		rand.Read(data[:])
		pssMsg := newPssMsg(&msgParams{raw: true})
		pssMsg.To = remoteAddr
		pssMsg.Expire = uint32(time.Now().Unix() + 4200)
		pssMsg.Payload = &envelope{
			Topic: topic,
			Data:  data[:],
		}

		log.Trace("withprox addrs", "local", localAddr, "remote", remoteAddr)
		ps.handle(context.TODO(), pssMsg)
		if (!expects[i] && prevReceive != receives) || (expects[i] && prevReceive == receives) {
			t.Fatalf("expected distance %d recipient %v when prox is set for handler", distance, expects[i])
		}
		prevReceive = receives
	}

	// now add a non prox-capable handler and test
	ps.Register(&topic, &handler{
		f: rawHandlerFunc,
		caps: &handlerCaps{
			raw: true,
		},
	})
	receives = 0
	prevReceive = 0
	for i, distance := range remoteDistances {
		remotePotAddr := pot.RandomAddressAt(localPotAddr, distance)
		remoteAddr := remotePotAddr.Bytes()

		var data [32]byte
		rand.Read(data[:])
		pssMsg := newPssMsg(&msgParams{raw: true})
		pssMsg.To = remoteAddr
		pssMsg.Expire = uint32(time.Now().Unix() + 4200)
		pssMsg.Payload = &envelope{
			Topic: topic,
			Data:  data[:],
		}

		log.Trace("withprox addrs", "local", localAddr, "remote", remoteAddr)
		ps.handle(context.TODO(), pssMsg)
		if (!expects[i] && prevReceive != receives) || (expects[i] && prevReceive == receives) {
			t.Fatalf("expected distance %d recipient %v when prox is set for handler", distance, expects[i])
		}
		prevReceive = receives
	}

	// now deregister the prox capable handler, now none of the messages will be handled
	hndlrProxDereg()
	receives = 0

	for _, distance := range remoteDistances {
		remotePotAddr := pot.RandomAddressAt(localPotAddr, distance)
		remoteAddr := remotePotAddr.Bytes()

		pssMsg := newPssMsg(&msgParams{raw: true})
		pssMsg.To = remoteAddr
		pssMsg.Expire = uint32(time.Now().Unix() + 4200)
		pssMsg.Payload = &envelope{
			Topic: topic,
			Data:  []byte(remotePotAddr.String()),
		}

		log.Trace("noprox addrs", "local", localAddr, "remote", remoteAddr)
		ps.handle(context.TODO(), pssMsg)
		if receives != 0 {
			t.Fatalf("expected distance %d to not be recipient when prox is not set for handler", distance)
		}

	}
}

func TestMessageOutbox(t *testing.T) {
	// setup
	privkey, err := cryptoUtils.GenerateKey()
	if err != nil {
		t.Fatal(err.Error())
	}

	addr := make([]byte, 32)
	addr[0] = 0x01
	ps := newTestPssStart(privkey, network.NewKademlia(addr, network.NewKadParams()), NewParams(), false)
	outboxCapacity := 2

<<<<<<< HEAD
	// message should pass
	msg := newPssMsg(&msgParams{})
	msg.To = addr
	msg.Expire = uint32(time.Now().Add(time.Second * 60).Unix())
	msg.Payload = &envelope{
		Topic: [4]byte{},
		Data:  []byte{0x66, 0x6f, 0x6f},
	}
	if err := ps.handle(context.TODO(), msg); err != nil {
		t.Fatal(err.Error())
	}
	tmr := time.NewTimer(time.Millisecond * 100)
	var outmsg *outboxMsg
	select {
	case outmsg = <-ps.outbox:
	case <-tmr.C:
	default:
	}
	if outmsg != nil {
		t.Fatalf("expected outbox empty after full address on msg, but had message %s", msg)
=======
	successC := make(chan struct{})
	forward := func(msg *PssMsg) error {
		successC <- struct{}{}
		return nil
>>>>>>> 9c8262fb
	}
	ps.outbox = newOutbox(outboxCapacity, ps.quitC, forward)

	ps.Start(nil)
	defer ps.Stop()

	err = ps.enqueue(testRandomMessage())
	if err != nil {
		t.Fatalf("expected no error, got %v", err)
	}
	usedSlots := ps.outbox.len()
	if usedSlots != 1 {
		t.Fatalf("incorrect outbox length. expected 1, got %v", usedSlots)
	}
	t.Log("Message enqueued", "Outbox len", ps.outbox.len())

	select {
	case <-successC:
	case <-time.After(2 * time.Second):
		t.Fatal("timeout waiting for success forward")
	}

	failed := make([]*PssMsg, 0)
	failedC := make(chan struct{})
	continueC := make(chan struct{})
	failedForward := func(msg *PssMsg) error {
		failed = append(failed, msg)
		failedC <- struct{}{}
		<-continueC
		return errors.New("Forced test error forwarding message")
	}

	ps.outbox.forward = failedForward

	err = ps.enqueue(testRandomMessage())
	if err != nil {
		t.Fatalf("Expected no error enqueing, got %v", err.Error())
	}

	select {
	case <-failedC:
	case <-time.After(2 * time.Second):
		t.Fatal("timeout waiting for failing forward")
	}

	if len(failed) == 0 {
		t.Fatal("Incorrect number of failed messages, expected 1 got 0")
	}
	// The message will be retried once we send to continueC, so first, we change the forward function
	ps.outbox.forward = forward
	continueC <- struct{}{}
	select {
	case <-successC:
	case <-time.After(2 * time.Second):
		t.Fatal("timeout waiting for second success forward")
	}

}

func TestOutboxFull(t *testing.T) {
	// setup
	privkey, err := crypto.GenerateKey()
	if err != nil {
		t.Fatal(err.Error())
	}

	addr := make([]byte, 32)
	addr[0] = 0x01
	ps := newTestPssStart(privkey, network.NewKademlia(addr, network.NewKadParams()), NewParams(), false)
	defer ps.Stop()
	outboxCapacity := 2

	procChan := make(chan struct{})
	succesForward := func(msg *PssMsg) error {
		<-procChan
		log.Info("Message processed")
		return nil
	}
	ps.outbox = newOutbox(outboxCapacity, ps.quitC, succesForward)

	ps.Start(nil)

	err = ps.enqueue(testRandomMessage())
	if err != nil {
		t.Fatalf("expected no error enqueing first message, got %v", err)
	}
	err = ps.enqueue(testRandomMessage())
	if err != nil {
		t.Fatalf("expected no error enqueing second message, got %v", err)
	}
	//As we haven't signaled procChan, the messages are still in the outbox

	err = ps.enqueue(testRandomMessage())
	if err == nil {
		t.Fatalf("expected error enqueing third message, instead got nil")
	}
	procChan <- struct{}{}
	//There should be a slot again in the outbox
	select {
	case <-ps.outbox.slots:
	case <-time.After(2 * time.Second):
		t.Fatalf("timeout waiting for a free slot")
	}
}

// set and generate pubkeys and symkeys
func TestKeys(t *testing.T) {
	// make our key and init pss with it
	ctx, cancel := context.WithTimeout(context.Background(), time.Second)
	defer cancel()
	ourkeys, err := cryptoUtils.NewKeyPair(ctx)
	if err != nil {
		t.Fatalf("create 'our' key fail")
	}
	ctx, cancel2 := context.WithTimeout(context.Background(), time.Second)
	defer cancel2()
	theirkeys, err := cryptoUtils.NewKeyPair(ctx)
	if err != nil {
		t.Fatalf("create 'their' key fail")
	}
	ourprivkey, err := cryptoUtils.GetPrivateKey(ourkeys)
	if err != nil {
		t.Fatalf("failed to retrieve 'our' private key")
	}
	theirprivkey, err := cryptoUtils.GetPrivateKey(theirkeys)
	if err != nil {
		t.Fatalf("failed to retrieve 'their' private key")
	}
	ps := newTestPss(ourprivkey, nil, nil)
	defer ps.Stop()

	// set up peer with mock address, mapped to mocked publicaddress and with mocked symkey
	addr := make(PssAddress, 32)
	copy(addr, network.RandomAddr().Over())
	outkey := network.RandomAddr().Over()
	topicobj := BytesToTopic([]byte("foo:42"))
	ps.SetPeerPublicKey(&theirprivkey.PublicKey, topicobj, addr)
	outkeyid, err := ps.SetSymmetricKey(outkey, topicobj, addr, false)
	if err != nil {
		t.Fatalf("failed to set 'our' outgoing symmetric key")
	}

	// make a symmetric key that we will send to peer for encrypting messages to us
	inkeyid, err := ps.GenerateSymmetricKey(topicobj, addr, true)
	if err != nil {
		t.Fatalf("failed to set 'our' incoming symmetric key")
	}

	// get the key back from crypto backend, check that it's still the same
	outkeyback, err := ps.Crypto.GetSymKey(outkeyid)
	if err != nil {
		t.Fatalf(err.Error())
	}
	inkey, err := ps.Crypto.GetSymKey(inkeyid)
	if err != nil {
		t.Fatalf(err.Error())
	}
	if !bytes.Equal(outkeyback, outkey) {
		t.Fatalf("passed outgoing symkey doesnt equal stored: %x / %x", outkey, outkeyback)
	}

	t.Logf("symout: %v", outkeyback)
	t.Logf("symin: %v", inkey)

	// check that the key is stored in the peerpool
	psp := ps.symKeyPool[inkeyid][topicobj]
	if !bytes.Equal(psp.address, addr) {
		t.Fatalf("inkey address does not match; %p != %p", psp.address, addr)
	}
}

// check that we can retrieve previously added public key entires per topic and peer
func TestGetPublickeyEntries(t *testing.T) {

	privkey, err := cryptoUtils.GenerateKey()
	if err != nil {
		t.Fatal(err)
	}
	ps := newTestPss(privkey, nil, nil)
	defer ps.Stop()

	peeraddr := network.RandomAddr().Over()
	topicaddr := make(map[Topic]PssAddress)
	topicaddr[Topic{0x13}] = peeraddr
	topicaddr[Topic{0x2a}] = peeraddr[:16]
	topicaddr[Topic{0x02, 0x9a}] = []byte{}

	remoteprivkey, err := cryptoUtils.GenerateKey()
	if err != nil {
		t.Fatal(err)
	}
	remotepubkeybytes := ps.Crypto.FromECDSAPub(&remoteprivkey.PublicKey)
	remotepubkeyhex := common.ToHex(remotepubkeybytes)

	pssapi := NewAPI(ps)

	for to, a := range topicaddr {
		err = pssapi.SetPeerPublicKey(remotepubkeybytes, to, a)
		if err != nil {
			t.Fatal(err)
		}
	}

	intopic, err := pssapi.GetPeerTopics(remotepubkeyhex)
	if err != nil {
		t.Fatal(err)
	}

OUTER:
	for _, tnew := range intopic {
		for torig, addr := range topicaddr {
			if bytes.Equal(torig[:], tnew[:]) {
				inaddr, err := pssapi.GetPeerAddress(remotepubkeyhex, torig)
				if err != nil {
					t.Fatal(err)
				}
				if !bytes.Equal(addr, inaddr) {
					t.Fatalf("Address mismatch for topic %x; got %x, expected %x", torig, inaddr, addr)
				}
				delete(topicaddr, torig)
				continue OUTER
			}
		}
		t.Fatalf("received topic %x did not match any existing topics", tnew)
	}

	if len(topicaddr) != 0 {
		t.Fatalf("%d topics were not matched", len(topicaddr))
	}
}

// forwarding should skip peers that do not have matching pss capabilities
func TestPeerCapabilityMismatch(t *testing.T) {

	// create privkey for forwarder node
	privkey, err := cryptoUtils.GenerateKey()
	if err != nil {
		t.Fatal(err)
	}

	// initialize kad
	baseaddr := network.RandomAddr()
	kad := network.NewKademlia((baseaddr).Over(), network.NewKadParams())
	rw := &p2p.MsgPipeRW{}

	// one peer has a mismatching version of pss
	wrongpssaddr := network.RandomAddr()
	wrongpsscap := p2p.Cap{
		Name:    protocolName,
		Version: 0,
	}
	nid := enode.ID{0x01}
	wrongpsspeer := network.NewPeer(&network.BzzPeer{
		Peer:    protocols.NewPeer(p2p.NewPeer(nid, common.ToHex(wrongpssaddr.Over()), []p2p.Cap{wrongpsscap}), rw, nil),
		BzzAddr: &network.BzzAddr{OAddr: wrongpssaddr.Over(), UAddr: nil},
	}, kad)

	// one peer doesn't even have pss (boo!)
	nopssaddr := network.RandomAddr()
	nopsscap := p2p.Cap{
		Name:    "nopss",
		Version: 1,
	}
	nid = enode.ID{0x02}
	nopsspeer := network.NewPeer(&network.BzzPeer{
		Peer:    protocols.NewPeer(p2p.NewPeer(nid, common.ToHex(nopssaddr.Over()), []p2p.Cap{nopsscap}), rw, nil),
		BzzAddr: &network.BzzAddr{OAddr: nopssaddr.Over(), UAddr: nil},
	}, kad)

	// add peers to kademlia and activate them
	// it's safe so don't check errors
	kad.Register(wrongpsspeer.BzzAddr)
	kad.On(wrongpsspeer)
	kad.Register(nopsspeer.BzzAddr)
	kad.On(nopsspeer)

	// create pss
	pssmsg := &PssMsg{
		To:      []byte{},
		Expire:  uint32(time.Now().Add(time.Second).Unix()),
		Payload: &envelope{},
	}
	ps := newTestPss(privkey, kad, nil)
	defer ps.Stop()

	// run the forward
	// it is enough that it completes; trying to send to incapable peers would create segfault
	ps.forward(pssmsg)

}

// verifies that message handlers for raw messages only are invoked when minimum one handler for the topic exists in which raw messages are explicitly allowed
func TestRawAllow(t *testing.T) {

	// set up pss like so many times before
	privKey, err := cryptoUtils.GenerateKey()
	if err != nil {
		t.Fatal(err)
	}
	baseAddr := network.RandomAddr()
	kad := network.NewKademlia((baseAddr).Over(), network.NewKadParams())
	ps := newTestPss(privKey, kad, nil)
	defer ps.Stop()
	topic := BytesToTopic([]byte{0x2a})

	// create handler innards that increments every time a message hits it
	var receives int
	rawHandlerFunc := func(msg []byte, p *p2p.Peer, asymmetric bool, keyid string) error {
		log.Trace("in allowraw handler")
		receives++
		return nil
	}

	// wrap this handler function with a handler without raw capability and register it
	hndlrNoRaw := &handler{
		f: rawHandlerFunc,
	}
	ps.Register(&topic, hndlrNoRaw)

	// test it with a raw message, should be poo-poo
	pssMsg := newPssMsg(&msgParams{
		raw: true,
	})
	pssMsg.To = baseAddr.OAddr
	pssMsg.Expire = uint32(time.Now().Unix() + 4200)
	pssMsg.Payload = &envelope{
		Topic: topic,
	}
	ps.handle(context.TODO(), pssMsg)
	if receives > 0 {
		t.Fatalf("Expected handler not to be executed with raw cap off")
	}

	// now wrap the same handler function with raw capabilities and register it
	hndlrRaw := &handler{
		f: rawHandlerFunc,
		caps: &handlerCaps{
			raw: true,
		},
	}
	deregRawHandler := ps.Register(&topic, hndlrRaw)

	// should work now
	pssMsg.Payload.Data = []byte("Raw Deal")
	ps.handle(context.TODO(), pssMsg)
	if receives == 0 {
		t.Fatalf("Expected handler to be executed with raw cap on")
	}

	// now deregister the raw capable handler
	prevReceives := receives
	deregRawHandler()

	// check that raw messages fail again
	pssMsg.Payload.Data = []byte("Raw Trump")
	ps.handle(context.TODO(), pssMsg)
	if receives != prevReceives {
		t.Fatalf("Expected handler not to be executed when raw handler is retracted")
	}
}

// BELOW HERE ARE TESTS USING THE SIMULATION FRAMEWORK

// tests that the API layer can handle edge case values
func TestApi(t *testing.T) {
	clients, closeSimFunc, err := setupNetwork(2, true)
	if err != nil {
		t.Fatal(err)
	}
	defer closeSimFunc()

	topic := "0xdeadbeef"

	err = clients[0].Call(nil, "pss_sendRaw", "0x", topic, "0x666f6f")
	if err != nil {
		t.Fatal(err)
	}

	err = clients[0].Call(nil, "pss_sendRaw", "0xabcdef", topic, "0x")
	if err == nil {
		t.Fatal("expected error on empty msg")
	}

	overflowAddr := [33]byte{}
	err = clients[0].Call(nil, "pss_sendRaw", hexutil.Encode(overflowAddr[:]), topic, "0x666f6f")
	if err == nil {
		t.Fatal("expected error on send too big address")
	}
}

// verifies that nodes can send and receive raw (verbatim) messages
func TestSendRaw(t *testing.T) {
	t.Run("32", testSendRaw)
	t.Run("8", testSendRaw)
	t.Run("0", testSendRaw)
}

func testSendRaw(t *testing.T) {

	var addrsize int64
	var err error

	paramstring := strings.Split(t.Name(), "/")

	addrsize, _ = strconv.ParseInt(paramstring[1], 10, 0)
	log.Info("raw send test", "addrsize", addrsize)

	clients, closeSimFunc, err := setupNetwork(2, true)
	if err != nil {
		t.Fatal(err)
	}
	defer closeSimFunc()

	topic := "0xdeadbeef"

	var loaddrhex string
	err = clients[0].Call(&loaddrhex, "pss_baseAddr")
	if err != nil {
		t.Fatalf("rpc get node 1 baseaddr fail: %v", err)
	}
	loaddrhex = loaddrhex[:2+(addrsize*2)]
	var roaddrhex string
	err = clients[1].Call(&roaddrhex, "pss_baseAddr")
	if err != nil {
		t.Fatalf("rpc get node 2 baseaddr fail: %v", err)
	}
	roaddrhex = roaddrhex[:2+(addrsize*2)]

	time.Sleep(time.Millisecond * 500)

	// at this point we've verified that symkeys are saved and match on each peer
	// now try sending symmetrically encrypted message, both directions
	lmsgC := make(chan APIMsg)
	lctx, lcancel := context.WithTimeout(context.Background(), time.Second*10)
	defer lcancel()
	lsub, err := clients[0].Subscribe(lctx, "pss", lmsgC, "receive", topic, true, false)
	log.Trace("lsub", "id", lsub)
	defer lsub.Unsubscribe()
	rmsgC := make(chan APIMsg)
	rctx, rcancel := context.WithTimeout(context.Background(), time.Second*10)
	defer rcancel()
	rsub, err := clients[1].Subscribe(rctx, "pss", rmsgC, "receive", topic, true, false)
	log.Trace("rsub", "id", rsub)
	defer rsub.Unsubscribe()

	// send and verify delivery
	lmsg := []byte("plugh")
	err = clients[1].Call(nil, "pss_sendRaw", loaddrhex, topic, hexutil.Encode(lmsg))
	if err != nil {
		t.Fatal(err)
	}
	select {
	case recvmsg := <-lmsgC:
		if !bytes.Equal(recvmsg.Msg, lmsg) {
			t.Fatalf("node 1 received payload mismatch: expected %v, got %v", lmsg, recvmsg)
		}
	case cerr := <-lctx.Done():
		t.Fatalf("test message (left) timed out: %v", cerr)
	}
	rmsg := []byte("xyzzy")
	err = clients[0].Call(nil, "pss_sendRaw", roaddrhex, topic, hexutil.Encode(rmsg))
	if err != nil {
		t.Fatal(err)
	}
	select {
	case recvmsg := <-rmsgC:
		if !bytes.Equal(recvmsg.Msg, rmsg) {
			t.Fatalf("node 2 received payload mismatch: expected %x, got %v", rmsg, recvmsg.Msg)
		}
	case cerr := <-rctx.Done():
		t.Fatalf("test message (right) timed out: %v", cerr)
	}
}

// send symmetrically encrypted message between two directly connected peers
func TestSendSym(t *testing.T) {
	t.Run("32", testSendSym)
	t.Run("8", testSendSym)
	t.Run("0", testSendSym)
}

func testSendSym(t *testing.T) {

	// address hint size
	var addrsize int64
	var err error
	paramstring := strings.Split(t.Name(), "/")
	addrsize, _ = strconv.ParseInt(paramstring[1], 10, 0)
	log.Info("sym send test", "addrsize", addrsize)

	clients, closeSimFunc, err := setupNetwork(2, false)
	if err != nil {
		t.Fatal(err)
	}
	defer closeSimFunc()

	var topic string
	err = clients[0].Call(&topic, "pss_stringToTopic", "foo:42")
	if err != nil {
		t.Fatal(err)
	}

	var loaddrhex string
	err = clients[0].Call(&loaddrhex, "pss_baseAddr")
	if err != nil {
		t.Fatalf("rpc get node 1 baseaddr fail: %v", err)
	}
	loaddrhex = loaddrhex[:2+(addrsize*2)]
	var roaddrhex string
	err = clients[1].Call(&roaddrhex, "pss_baseAddr")
	if err != nil {
		t.Fatalf("rpc get node 2 baseaddr fail: %v", err)
	}
	roaddrhex = roaddrhex[:2+(addrsize*2)]

	// retrieve public key from pss instance
	// set this public key reciprocally
	var lpubkeyhex string
	err = clients[0].Call(&lpubkeyhex, "pss_getPublicKey")
	if err != nil {
		t.Fatalf("rpc get node 1 pubkey fail: %v", err)
	}
	var rpubkeyhex string
	err = clients[1].Call(&rpubkeyhex, "pss_getPublicKey")
	if err != nil {
		t.Fatalf("rpc get node 2 pubkey fail: %v", err)
	}

	time.Sleep(time.Millisecond * 500)

	// at this point we've verified that symkeys are saved and match on each peer
	// now try sending symmetrically encrypted message, both directions
	lmsgC := make(chan APIMsg)
	lctx, lcancel := context.WithTimeout(context.Background(), time.Second*10)
	defer lcancel()
	lsub, err := clients[0].Subscribe(lctx, "pss", lmsgC, "receive", topic, false, false)
	log.Trace("lsub", "id", lsub)
	defer lsub.Unsubscribe()
	rmsgC := make(chan APIMsg)
	rctx, rcancel := context.WithTimeout(context.Background(), time.Second*10)
	defer rcancel()
	rsub, err := clients[1].Subscribe(rctx, "pss", rmsgC, "receive", topic, false, false)
	log.Trace("rsub", "id", rsub)
	defer rsub.Unsubscribe()

	lrecvkey := network.RandomAddr().Over()
	rrecvkey := network.RandomAddr().Over()

	var lkeyids [2]string
	var rkeyids [2]string

	// manually set reciprocal symkeys
	err = clients[0].Call(&lkeyids, "psstest_setSymKeys", rpubkeyhex, lrecvkey, rrecvkey, defaultSymKeySendLimit, topic, roaddrhex)
	if err != nil {
		t.Fatal(err)
	}
	err = clients[1].Call(&rkeyids, "psstest_setSymKeys", lpubkeyhex, rrecvkey, lrecvkey, defaultSymKeySendLimit, topic, loaddrhex)
	if err != nil {
		t.Fatal(err)
	}

	// send and verify delivery
	lmsg := []byte("plugh")
	err = clients[1].Call(nil, "pss_sendSym", rkeyids[1], topic, hexutil.Encode(lmsg))
	if err != nil {
		t.Fatal(err)
	}
	select {
	case recvmsg := <-lmsgC:
		if !bytes.Equal(recvmsg.Msg, lmsg) {
			t.Fatalf("node 1 received payload mismatch: expected %v, got %v", lmsg, recvmsg)
		}
	case cerr := <-lctx.Done():
		t.Fatalf("test message timed out: %v", cerr)
	}
	rmsg := []byte("xyzzy")
	err = clients[0].Call(nil, "pss_sendSym", lkeyids[1], topic, hexutil.Encode(rmsg))
	if err != nil {
		t.Fatal(err)
	}
	select {
	case recvmsg := <-rmsgC:
		if !bytes.Equal(recvmsg.Msg, rmsg) {
			t.Fatalf("node 2 received payload mismatch: expected %x, got %v", rmsg, recvmsg.Msg)
		}
	case cerr := <-rctx.Done():
		t.Fatalf("test message timed out: %v", cerr)
	}
}

// send asymmetrically encrypted message between two directly connected peers
func TestSendAsym(t *testing.T) {
	t.Run("32", testSendAsym)
	t.Run("8", testSendAsym)
	t.Run("0", testSendAsym)
}

func testSendAsym(t *testing.T) {

	// address hint size
	var addrsize int64
	var err error
	paramstring := strings.Split(t.Name(), "/")
	addrsize, _ = strconv.ParseInt(paramstring[1], 10, 0)
	log.Info("asym send test", "addrsize", addrsize)

	clients, closeSimFunc, err := setupNetwork(2, false)
	if err != nil {
		t.Fatal(err)
	}
	defer closeSimFunc()

	var topic string
	err = clients[0].Call(&topic, "pss_stringToTopic", "foo:42")
	if err != nil {
		t.Fatal(err)
	}

	time.Sleep(time.Millisecond * 250)

	var loaddrhex string
	err = clients[0].Call(&loaddrhex, "pss_baseAddr")
	if err != nil {
		t.Fatalf("rpc get node 1 baseaddr fail: %v", err)
	}
	loaddrhex = loaddrhex[:2+(addrsize*2)]
	var roaddrhex string
	err = clients[1].Call(&roaddrhex, "pss_baseAddr")
	if err != nil {
		t.Fatalf("rpc get node 2 baseaddr fail: %v", err)
	}
	roaddrhex = roaddrhex[:2+(addrsize*2)]

	// retrieve public key from pss instance
	// set this public key reciprocally
	var lpubkey string
	err = clients[0].Call(&lpubkey, "pss_getPublicKey")
	if err != nil {
		t.Fatalf("rpc get node 1 pubkey fail: %v", err)
	}
	var rpubkey string
	err = clients[1].Call(&rpubkey, "pss_getPublicKey")
	if err != nil {
		t.Fatalf("rpc get node 2 pubkey fail: %v", err)
	}

	time.Sleep(time.Millisecond * 500) // replace with hive healthy code

	lmsgC := make(chan APIMsg)
	lctx, lcancel := context.WithTimeout(context.Background(), time.Second*10)
	defer lcancel()
	lsub, err := clients[0].Subscribe(lctx, "pss", lmsgC, "receive", topic, false, false)
	log.Trace("lsub", "id", lsub)
	defer lsub.Unsubscribe()
	rmsgC := make(chan APIMsg)
	rctx, rcancel := context.WithTimeout(context.Background(), time.Second*10)
	defer rcancel()
	rsub, err := clients[1].Subscribe(rctx, "pss", rmsgC, "receive", topic, false, false)
	log.Trace("rsub", "id", rsub)
	defer rsub.Unsubscribe()

	// store reciprocal public keys
	err = clients[0].Call(nil, "pss_setPeerPublicKey", rpubkey, topic, roaddrhex)
	if err != nil {
		t.Fatal(err)
	}
	err = clients[1].Call(nil, "pss_setPeerPublicKey", lpubkey, topic, loaddrhex)
	if err != nil {
		t.Fatal(err)
	}

	// send and verify delivery
	rmsg := []byte("xyzzy")
	err = clients[0].Call(nil, "pss_sendAsym", rpubkey, topic, hexutil.Encode(rmsg))
	if err != nil {
		t.Fatal(err)
	}
	select {
	case recvmsg := <-rmsgC:
		if !bytes.Equal(recvmsg.Msg, rmsg) {
			t.Fatalf("node 2 received payload mismatch: expected %v, got %v", rmsg, recvmsg.Msg)
		}
	case cerr := <-rctx.Done():
		t.Fatalf("test message timed out: %v", cerr)
	}
	lmsg := []byte("plugh")
	err = clients[1].Call(nil, "pss_sendAsym", lpubkey, topic, hexutil.Encode(lmsg))
	if err != nil {
		t.Fatal(err)
	}
	select {
	case recvmsg := <-lmsgC:
		if !bytes.Equal(recvmsg.Msg, lmsg) {
			t.Fatalf("node 1 received payload mismatch: expected %v, got %v", lmsg, recvmsg.Msg)
		}
	case cerr := <-lctx.Done():
		t.Fatalf("test message timed out: %v", cerr)
	}
}

type Job struct {
	Msg      []byte
	SendNode enode.ID
	RecvNode enode.ID
}

func worker(id int, jobs <-chan Job, rpcs map[enode.ID]*rpc.Client, pubkeys map[enode.ID]string, topic string) {
	for j := range jobs {
		rpcs[j.SendNode].Call(nil, "pss_sendAsym", pubkeys[j.RecvNode], topic, hexutil.Encode(j.Msg))
	}
}

func TestNetwork(t *testing.T) {
	t.Run("16/1000/4/sim", testNetwork)
}

// params in run name:
// nodes/recipientAddresses/addrbytes/adaptertype
// if adaptertype is exec uses execadapter, simadapter otherwise
func TestNetwork2000(t *testing.T) {
	if !*longrunning {
		t.Skip("run with --longrunning flag to run extensive network tests")
	}
	t.Run("3/2000/4/sim", testNetwork)
	t.Run("4/2000/4/sim", testNetwork)
	t.Run("8/2000/4/sim", testNetwork)
	t.Run("16/2000/4/sim", testNetwork)
}

func TestNetwork5000(t *testing.T) {
	if !*longrunning {
		t.Skip("run with --longrunning flag to run extensive network tests")
	}
	t.Run("3/5000/4/sim", testNetwork)
	t.Run("4/5000/4/sim", testNetwork)
	t.Run("8/5000/4/sim", testNetwork)
	t.Run("16/5000/4/sim", testNetwork)
}

func TestNetwork10000(t *testing.T) {
	if !*longrunning {
		t.Skip("run with --longrunning flag to run extensive network tests")
	}
	t.Run("3/10000/4/sim", testNetwork)
	t.Run("4/10000/4/sim", testNetwork)
	t.Run("8/10000/4/sim", testNetwork)
}

func testNetwork(t *testing.T) {
	paramstring := strings.Split(t.Name(), "/")
	nodecount, _ := strconv.ParseInt(paramstring[1], 10, 0)
	msgcount, _ := strconv.ParseInt(paramstring[2], 10, 0)
	addrsize, _ := strconv.ParseInt(paramstring[3], 10, 0)
	adapter := paramstring[4]

	log.Info("network test", "nodecount", nodecount, "msgcount", msgcount, "addrhintsize", addrsize)

	nodes := make([]enode.ID, nodecount)
	bzzaddrs := make(map[enode.ID]string, nodecount)
	rpcs := make(map[enode.ID]*rpc.Client, nodecount)
	pubkeys := make(map[enode.ID]string, nodecount)

	sentmsgs := make([][]byte, msgcount)
	recvmsgs := make([]bool, msgcount)
	nodemsgcount := make(map[enode.ID]int, nodecount)

	trigger := make(chan enode.ID)

	var sim = &simulation.Simulation{}
	if adapter == "exec" {
		sim, _ = simulation.NewExec(newServices(false))
	} else if adapter == "tcp" || adapter == "sim" {
		sim = simulation.NewInProc(newServices(false))
	}
	defer sim.Close()

	net := sim.Net

	ctx, cancel := context.WithTimeout(context.Background(), 120*time.Second)
	defer cancel()

	err := sim.UploadSnapshot(ctx, fmt.Sprintf("testdata/snapshot_%d.json", nodecount))
	if err != nil {
		//TODO: Fix p2p simulation framework to not crash when loading 32-nodes
		//t.Fatal(err)
	}

	time.Sleep(1 * time.Second)

	triggerChecks := func(trigger chan enode.ID, id enode.ID, rpcclient *rpc.Client, topic string) error {
		msgC := make(chan APIMsg)
		ctx, cancel := context.WithTimeout(context.Background(), 5*time.Second)
		defer cancel()
		sub, err := rpcclient.Subscribe(ctx, "pss", msgC, "receive", topic, false, false)
		if err != nil {
			t.Fatal(err)
		}
		go func() {
			defer sub.Unsubscribe()
			for {
				select {
				case recvmsg := <-msgC:
					idx, _ := binary.Uvarint(recvmsg.Msg)
					if !recvmsgs[idx] {
						log.Debug("msg recv", "idx", idx, "id", id)
						recvmsgs[idx] = true
						trigger <- id
					}
				case <-sub.Err():
					return
				}
			}
		}()
		return nil
	}

	var topic string
	for i, nod := range net.GetNodes() {
		nodes[i] = nod.ID()
		rpcs[nodes[i]], err = nod.Client()
		if err != nil {
			t.Fatal(err)
		}
		if topic == "" {
			err = rpcs[nodes[i]].Call(&topic, "pss_stringToTopic", "foo:42")
			if err != nil {
				t.Fatal(err)
			}
		}
		var pubkey string
		err = rpcs[nodes[i]].Call(&pubkey, "pss_getPublicKey")
		if err != nil {
			t.Fatal(err)
		}
		pubkeys[nod.ID()] = pubkey
		var addrhex string
		err = rpcs[nodes[i]].Call(&addrhex, "pss_baseAddr")
		if err != nil {
			t.Fatal(err)
		}
		bzzaddrs[nodes[i]] = addrhex
		err = triggerChecks(trigger, nodes[i], rpcs[nodes[i]], topic)
		if err != nil {
			t.Fatal(err)
		}
	}

	time.Sleep(1 * time.Second)

	// setup workers
	jobs := make(chan Job, 10)
	for w := 1; w <= 10; w++ {
		go worker(w, jobs, rpcs, pubkeys, topic)
	}

	time.Sleep(1 * time.Second)

	for i := 0; i < int(msgcount); i++ {
		sendnodeidx := rand.Intn(int(nodecount))
		recvnodeidx := rand.Intn(int(nodecount - 1))
		if recvnodeidx >= sendnodeidx {
			recvnodeidx++
		}
		nodemsgcount[nodes[recvnodeidx]]++
		sentmsgs[i] = make([]byte, 8)
		c := binary.PutUvarint(sentmsgs[i], uint64(i))
		if c == 0 {
			t.Fatal("0 byte message")
		}
		if err != nil {
			t.Fatal(err)
		}
		err = rpcs[nodes[sendnodeidx]].Call(nil, "pss_setPeerPublicKey", pubkeys[nodes[recvnodeidx]], topic, bzzaddrs[nodes[recvnodeidx]])
		if err != nil {
			t.Fatal(err)
		}

		jobs <- Job{
			Msg:      sentmsgs[i],
			SendNode: nodes[sendnodeidx],
			RecvNode: nodes[recvnodeidx],
		}
	}

	finalmsgcount := 0
outer:
	for i := 0; i < int(msgcount); i++ {
		select {
		case id := <-trigger:
			nodemsgcount[id]--
			finalmsgcount++
		case <-ctx.Done():
			log.Warn("timeout")
			break outer
		}
	}

	for i, msg := range recvmsgs {
		if !msg {
			log.Debug("missing message", "idx", i)
		}
	}
	t.Logf("%d of %d messages received", finalmsgcount, msgcount)

	if finalmsgcount != int(msgcount) {
		t.Fatalf("%d messages were not received", int(msgcount)-finalmsgcount)
	}

}

// check that in a network of a -> b -> c -> a
// a doesn't receive a sent message twice
func TestDeduplication(t *testing.T) {
	var err error

	clients, closeSimFunc, err := setupNetwork(3, false)
	if err != nil {
		t.Fatal(err)
	}
	defer closeSimFunc()

	var addrsize = 32
	var loaddrhex string
	err = clients[0].Call(&loaddrhex, "pss_baseAddr")
	if err != nil {
		t.Fatalf("rpc get node 1 baseaddr fail: %v", err)
	}
	loaddrhex = loaddrhex[:2+(addrsize*2)]
	var roaddrhex string
	err = clients[1].Call(&roaddrhex, "pss_baseAddr")
	if err != nil {
		t.Fatalf("rpc get node 2 baseaddr fail: %v", err)
	}
	roaddrhex = roaddrhex[:2+(addrsize*2)]
	var xoaddrhex string
	err = clients[2].Call(&xoaddrhex, "pss_baseAddr")
	if err != nil {
		t.Fatalf("rpc get node 3 baseaddr fail: %v", err)
	}
	xoaddrhex = xoaddrhex[:2+(addrsize*2)]

	log.Info("peer", "l", loaddrhex, "r", roaddrhex, "x", xoaddrhex)

	var topic string
	err = clients[0].Call(&topic, "pss_stringToTopic", "foo:42")
	if err != nil {
		t.Fatal(err)
	}

	time.Sleep(time.Millisecond * 250)

	// retrieve public key from pss instance
	// set this public key reciprocally
	var rpubkey string
	err = clients[1].Call(&rpubkey, "pss_getPublicKey")
	if err != nil {
		t.Fatalf("rpc get receivenode pubkey fail: %v", err)
	}

	time.Sleep(time.Millisecond * 500) // replace with hive healthy code

	rmsgC := make(chan APIMsg)
	rctx, cancel := context.WithTimeout(context.Background(), time.Second*1)
	defer cancel()
	rsub, err := clients[1].Subscribe(rctx, "pss", rmsgC, "receive", topic, false, false)
	log.Trace("rsub", "id", rsub)
	defer rsub.Unsubscribe()

	// store public key for recipient
	// zero-length address means forward to all
	// we have just two peers, they will be in proxbin, and will both receive
	err = clients[0].Call(nil, "pss_setPeerPublicKey", rpubkey, topic, "0x")
	if err != nil {
		t.Fatal(err)
	}

	// send and verify delivery
	rmsg := []byte("xyzzy")
	err = clients[0].Call(nil, "pss_sendAsym", rpubkey, topic, hexutil.Encode(rmsg))
	if err != nil {
		t.Fatal(err)
	}

	var receivedok bool
OUTER:
	for {
		select {
		case <-rmsgC:
			if receivedok {
				t.Fatalf("duplicate message received")
			}
			receivedok = true
		case <-rctx.Done():
			break OUTER
		}
	}
	if !receivedok {
		t.Fatalf("message did not arrive")
	}
}

// symmetric send performance with varying message sizes
func BenchmarkSymkeySend(b *testing.B) {
	b.Run(fmt.Sprintf("%d", 256), benchmarkSymKeySend)
	b.Run(fmt.Sprintf("%d", 1024), benchmarkSymKeySend)
	b.Run(fmt.Sprintf("%d", 1024*1024), benchmarkSymKeySend)
	b.Run(fmt.Sprintf("%d", 1024*1024*10), benchmarkSymKeySend)
	b.Run(fmt.Sprintf("%d", 1024*1024*100), benchmarkSymKeySend)
}

func benchmarkSymKeySend(b *testing.B) {
	msgsizestring := strings.Split(b.Name(), "/")
	if len(msgsizestring) != 2 {
		b.Fatalf("benchmark called without msgsize param")
	}
	msgsize, err := strconv.ParseInt(msgsizestring[1], 10, 0)
	if err != nil {
		b.Fatalf("benchmark called with invalid msgsize param '%s': %v", msgsizestring[1], err)
	}
	ctx, cancel := context.WithTimeout(context.Background(), time.Second)
	defer cancel()
	keys, err := cryptoUtils.NewKeyPair(ctx)
	privkey, err := cryptoUtils.GetPrivateKey(keys)
	ps := newTestPss(privkey, nil, nil)
	defer ps.Stop()
	msg := make([]byte, msgsize)
	rand.Read(msg)
	topic := BytesToTopic([]byte("foo"))
	to := make(PssAddress, 32)
	copy(to[:], network.RandomAddr().Over())
	symkeyid, err := ps.GenerateSymmetricKey(topic, to, true)
	if err != nil {
		b.Fatalf("could not generate symkey: %v", err)
	}
	symkey, err := ps.Crypto.GetSymKey(symkeyid)
	if err != nil {
		b.Fatalf("could not retrieve symkey: %v", err)
	}
	ps.SetSymmetricKey(symkey, topic, to, false)

	b.ResetTimer()
	for i := 0; i < b.N; i++ {
		ps.SendSym(symkeyid, topic, msg)
	}
}

// asymmetric send performance with varying message sizes
func BenchmarkAsymkeySend(b *testing.B) {
	b.Run(fmt.Sprintf("%d", 256), benchmarkAsymKeySend)
	b.Run(fmt.Sprintf("%d", 1024), benchmarkAsymKeySend)
	b.Run(fmt.Sprintf("%d", 1024*1024), benchmarkAsymKeySend)
	b.Run(fmt.Sprintf("%d", 1024*1024*10), benchmarkAsymKeySend)
	b.Run(fmt.Sprintf("%d", 1024*1024*100), benchmarkAsymKeySend)
}

func benchmarkAsymKeySend(b *testing.B) {
	msgsizestring := strings.Split(b.Name(), "/")
	if len(msgsizestring) != 2 {
		b.Fatalf("benchmark called without msgsize param")
	}
	msgsize, err := strconv.ParseInt(msgsizestring[1], 10, 0)
	if err != nil {
		b.Fatalf("benchmark called with invalid msgsize param '%s': %v", msgsizestring[1], err)
	}
	ctx, cancel := context.WithTimeout(context.Background(), time.Second)
	defer cancel()
	keys, err := cryptoUtils.NewKeyPair(ctx)
	privkey, err := cryptoUtils.GetPrivateKey(keys)
	ps := newTestPss(privkey, nil, nil)
	defer ps.Stop()
	msg := make([]byte, msgsize)
	rand.Read(msg)
	topic := BytesToTopic([]byte("foo"))
	to := make(PssAddress, 32)
	copy(to[:], network.RandomAddr().Over())
	ps.SetPeerPublicKey(&privkey.PublicKey, topic, to)
	b.ResetTimer()
	for i := 0; i < b.N; i++ {
		ps.SendAsym(common.ToHex(ps.Crypto.FromECDSAPub(&privkey.PublicKey)), topic, msg)
	}
}
func BenchmarkSymkeyBruteforceChangeaddr(b *testing.B) {
	b.Skip("Test doesn't work. Test messages are not valid, they need Control field")
	for i := 100; i < 100000; i = i * 10 {
		for j := 32; j < 10000; j = j * 8 {
			b.Run(fmt.Sprintf("%d/%d", i, j), benchmarkSymkeyBruteforceChangeaddr)
		}
		//b.Run(fmt.Sprintf("%d", i), benchmarkSymkeyBruteforceChangeaddr)
	}
}

// decrypt performance using symkey cache, worst case
// (decrypt key always last in cache)
func benchmarkSymkeyBruteforceChangeaddr(b *testing.B) {
	keycountstring := strings.Split(b.Name(), "/")
	cachesize := int64(0)
	var ps *Pss
	if len(keycountstring) < 2 {
		b.Fatalf("benchmark called without count param")
	}
	keycount, err := strconv.ParseInt(keycountstring[1], 10, 0)
	if err != nil {
		b.Fatalf("benchmark called with invalid count param '%s': %v", keycountstring[1], err)
	}
	if len(keycountstring) == 3 {
		cachesize, err = strconv.ParseInt(keycountstring[2], 10, 0)
		if err != nil {
			b.Fatalf("benchmark called with invalid cachesize '%s': %v", keycountstring[2], err)
		}
	}
	pssmsgs := make([]*PssMsg, 0, keycount)
	var keyid string
	ctx, cancel := context.WithTimeout(context.Background(), time.Second)
	defer cancel()
	keys, err := cryptoUtils.NewKeyPair(ctx)
	privkey, err := cryptoUtils.GetPrivateKey(keys)
	if cachesize > 0 {
		ps = newTestPss(privkey, nil, &Params{SymKeyCacheCapacity: int(cachesize)})
	} else {
		ps = newTestPss(privkey, nil, nil)
	}
	defer ps.Stop()
	topic := BytesToTopic([]byte("foo"))
	for i := 0; i < int(keycount); i++ {
		to := make(PssAddress, 32)
		copy(to[:], network.RandomAddr().Over())
		keyid, err = ps.GenerateSymmetricKey(topic, to, true)
		if err != nil {
			b.Fatalf("cant generate symkey #%d: %v", i, err)
		}
		symkey, err := ps.Crypto.GetSymKey(keyid)
		if err != nil {
			b.Fatalf("could not retrieve symkey %s: %v", keyid, err)
		}
		mparams := &messageParams{
			KeySym:  symkey,
			Topic:   topic,
			Payload: []byte("xyzzy"),
			Padding: []byte("1234567890abcdef"),
		}
		env, err := newSentEnvelope(mparams)
		if err != nil {
			b.Fatalf("could not generate envelope: %v", err)
		}
		ps.Register(&topic, &handler{
			f: noopHandlerFunc,
		})
		pssmsgs = append(pssmsgs, &PssMsg{
			To:      to,
			Payload: env,
		})
	}
	b.ResetTimer()
	for i := 0; i < b.N; i++ {
		if err := ps.process(pssmsgs[len(pssmsgs)-(i%len(pssmsgs))-1], false, false); err != nil {
			b.Fatalf("pss processing failed: %v", err)
		}
	}
}

func BenchmarkSymkeyBruteforceSameaddr(b *testing.B) {
	b.Skip("Test doesn't work. Test messages are not valid, they need Control field")
	for i := 100; i < 100000; i = i * 10 {
		for j := 32; j < 10000; j = j * 8 {
			b.Run(fmt.Sprintf("%d/%d", i, j), benchmarkSymkeyBruteforceSameaddr)
		}
	}
}

// decrypt performance using symkey cache, best case
// (decrypt key always first in cache)
func benchmarkSymkeyBruteforceSameaddr(b *testing.B) {
	var keyid string
	var ps *Pss
	cachesize := int64(0)
	keycountstring := strings.Split(b.Name(), "/")
	if len(keycountstring) < 2 {
		b.Fatalf("benchmark called without count param")
	}
	keycount, err := strconv.ParseInt(keycountstring[1], 10, 0)
	if err != nil {
		b.Fatalf("benchmark called with invalid count param '%s': %v", keycountstring[1], err)
	}
	if len(keycountstring) == 3 {
		cachesize, err = strconv.ParseInt(keycountstring[2], 10, 0)
		if err != nil {
			b.Fatalf("benchmark called with invalid cachesize '%s': %v", keycountstring[2], err)
		}
	}
	addr := make([]PssAddress, keycount)
	ctx, cancel := context.WithTimeout(context.Background(), time.Second)
	defer cancel()
	keys, err := cryptoUtils.NewKeyPair(ctx)
	privkey, err := cryptoUtils.GetPrivateKey(keys)
	if cachesize > 0 {
		ps = newTestPss(privkey, nil, &Params{SymKeyCacheCapacity: int(cachesize)})
	} else {
		ps = newTestPss(privkey, nil, nil)
	}
	defer ps.Stop()
	topic := BytesToTopic([]byte("foo"))
	for i := 0; i < int(keycount); i++ {
		copy(addr[i], network.RandomAddr().Over())
		keyid, err = ps.GenerateSymmetricKey(topic, addr[i], true)
		if err != nil {
			b.Fatalf("cant generate symkey #%d: %v", i, err)
		}

	}
	symkey, err := ps.Crypto.GetSymKey(keyid)
	if err != nil {
		b.Fatalf("could not retrieve symkey %s: %v", keyid, err)
	}
	mparams := &messageParams{
		KeySym:  symkey,
		Topic:   topic,
		Payload: []byte("xyzzy"),
		Padding: []byte("1234567890abcdef"),
	}
	env, err := newSentEnvelope(mparams)
	if err != nil {
		b.Fatalf("could not generate envelope: %v", err)
	}
	ps.Register(&topic, &handler{
		f: noopHandlerFunc,
	})
	pssmsg := &PssMsg{
		To:      addr[len(addr)-1][:],
		Payload: env,
	}
	for i := 0; i < b.N; i++ {
		if err := ps.process(pssmsg, false, false); err != nil {
			b.Fatalf("pss processing failed: %v", err)
		}
	}
}

func testRandomMessage() *PssMsg {
	addr := make([]byte, 32)
	addr[0] = 0x01
	msg := newPssMsg(&msgParams{})
	msg.To = addr
	msg.Expire = uint32(time.Now().Add(time.Second * 60).Unix())
	msg.Payload = &whisper.Envelope{
		Topic: [4]byte{},
		Data:  []byte{0x66, 0x6f, 0x6f},
	}
	return msg
}

// setup simulated network with bzz/discovery and pss services.
// connects nodes in a circle
// if allowRaw is set, omission of builtin pss encryption is enabled (see PssParams)
func setupNetwork(numnodes int, allowRaw bool) (clients []*rpc.Client, closeSimFunc func(), err error) {
	clients = make([]*rpc.Client, numnodes)
	if numnodes < 2 {
		return nil, nil, fmt.Errorf("minimum two nodes in network")
	}
	sim := simulation.NewInProc(newServices(allowRaw))
	closeSimFunc = sim.Close
	if numnodes == 2 {
		_, err = sim.AddNodesAndConnectChain(numnodes)

	} else {
		_, err = sim.AddNodesAndConnectRing(numnodes)
	}
	if err != nil {
		return nil, nil, err
	}
	nodes := sim.Net.GetNodes()
	for id, node := range nodes {
		client, err := node.Client()
		if err != nil {
			return nil, nil, fmt.Errorf("error getting the nodes clients")
		}
		clients[id] = client
	}
	return clients, closeSimFunc, nil
}

func newServices(allowRaw bool) map[string]simulation.ServiceFunc {
	stateStore := state.NewInmemoryStore()
	kademlias := make(map[enode.ID]*network.Kademlia)
	kademlia := func(id enode.ID, bzzKey []byte) *network.Kademlia {
		if k, ok := kademlias[id]; ok {
			return k
		}
		params := network.NewKadParams()
		params.NeighbourhoodSize = 2
		params.MaxBinSize = 3
		params.MinBinSize = 1
		params.MaxRetries = 1000
		params.RetryExponent = 2
		params.RetryInterval = 1000000
		kademlias[id] = network.NewKademlia(bzzKey, params)
		return kademlias[id]
	}
	return map[string]simulation.ServiceFunc{
		"bzz": func(ctx *adapters.ServiceContext, bucket *sync.Map) (s node.Service, cleanup func(), err error) {
			addr := network.NewAddr(ctx.Config.Node())
			bzzPrivateKey, err := simulation.BzzPrivateKeyFromConfig(ctx.Config)
			if err != nil {
				return nil, nil, err
			}
			addr.OAddr = network.PrivateKeyToBzzKey(bzzPrivateKey)
			bucket.Store(simulation.BucketKeyBzzPrivateKey, bzzPrivateKey)
			hp := network.NewHiveParams()
			hp.Discovery = false
			config := &network.BzzConfig{
				OverlayAddr:  addr.Over(),
				UnderlayAddr: addr.Under(),
				HiveParams:   hp,
			}
			pskad := kademlia(ctx.Config.ID, addr.OAddr)
			bucket.Store(simulation.BucketKeyKademlia, pskad)
			return network.NewBzz(config, pskad, stateStore, nil, nil), nil, nil
		},
		protocolName: func(ctx *adapters.ServiceContext, bucket *sync.Map) (node.Service, func(), error) {
			// execadapter does not exec init()
			initTest()

			ctxlocal, cancel := context.WithTimeout(context.Background(), time.Second)
			defer cancel()
			keys, err := cryptoUtils.NewKeyPair(ctxlocal)
			privkey, err := cryptoUtils.GetPrivateKey(keys)
			pssp := NewParams().WithPrivateKey(privkey)
			pssp.AllowRaw = allowRaw
			bzzPrivateKey, err := simulation.BzzPrivateKeyFromConfig(ctx.Config)
			if err != nil {
				return nil, nil, err
			}
			bzzKey := network.PrivateKeyToBzzKey(bzzPrivateKey)
			pskad := kademlia(ctx.Config.ID, bzzKey)
			bucket.Store(simulation.BucketKeyKademlia, pskad)
			ps, err := New(pskad, pssp)
			if err != nil {
				return nil, nil, err
			}
			ping := &Ping{
				OutC: make(chan bool),
				Pong: true,
			}
			p2pp := NewPingProtocol(ping)
			pp, err := RegisterProtocol(ps, &PingTopic, PingProtocol, p2pp, &ProtocolParams{Asymmetric: true})
			if err != nil {
				return nil, nil, err
			}
			if useHandshake {
				SetHandshakeController(ps, NewHandshakeParams())
			}
			cleanupFunc := ps.Register(&PingTopic, &handler{
				f: pp.Handle,
				caps: &handlerCaps{
					raw: true,
				},
			})
			ps.addAPI(rpc.API{
				Namespace: "psstest",
				Version:   "0.3",
				Service:   NewAPITest(ps),
				Public:    false,
			})
			pssprotocols[ctx.Config.ID.String()] = &protoCtrl{
				C:        ping.OutC,
				protocol: pp,
				run:      p2pp.Run,
			}
			return ps, cleanupFunc, nil

		},
	}
}

// New Test Pss that will be started
func newTestPss(privkey *ecdsa.PrivateKey, kad *network.Kademlia, ppextra *Params) *Pss {
	return newTestPssStart(privkey, kad, ppextra, true)
}

// New Test Pss but with a parameter to select if the pss process should start
func newTestPssStart(privkey *ecdsa.PrivateKey, kad *network.Kademlia, ppextra *Params, start bool) *Pss {
	nid := enode.PubkeyToIDV4(&privkey.PublicKey)
	// set up routing if kademlia is not passed to us
	if kad == nil {
		kp := network.NewKadParams()
		kp.NeighbourhoodSize = 3
		kad = network.NewKademlia(nid[:], kp)
	}

	// create pss
	pp := NewParams().WithPrivateKey(privkey)
	if ppextra != nil {
		pp.SymKeyCacheCapacity = ppextra.SymKeyCacheCapacity
	}
	ps, err := New(kad, pp)
	if err != nil {
		return nil
	}
	if start {
		err = ps.Start(nil)
		if err != nil {
			return nil
		}
	}

	return ps
}

// API calls for test/development use
type APITest struct {
	*Pss
}

func NewAPITest(ps *Pss) *APITest {
	return &APITest{Pss: ps}
}

func (apitest *APITest) SetSymKeys(pubkeyid string, recvsymkey []byte, sendsymkey []byte, limit uint16, topic Topic, to hexutil.Bytes) ([2]string, error) {

	recvsymkeyid, err := apitest.SetSymmetricKey(recvsymkey, topic, PssAddress(to), true)
	if err != nil {
		return [2]string{}, err
	}
	sendsymkeyid, err := apitest.SetSymmetricKey(sendsymkey, topic, PssAddress(to), false)
	if err != nil {
		return [2]string{}, err
	}
	return [2]string{recvsymkeyid, sendsymkeyid}, nil
}

func (apitest *APITest) Clean() (int, error) {
	return apitest.Pss.cleanKeys(), nil
}<|MERGE_RESOLUTION|>--- conflicted
+++ resolved
@@ -500,33 +500,10 @@
 	ps := newTestPssStart(privkey, network.NewKademlia(addr, network.NewKadParams()), NewParams(), false)
 	outboxCapacity := 2
 
-<<<<<<< HEAD
-	// message should pass
-	msg := newPssMsg(&msgParams{})
-	msg.To = addr
-	msg.Expire = uint32(time.Now().Add(time.Second * 60).Unix())
-	msg.Payload = &envelope{
-		Topic: [4]byte{},
-		Data:  []byte{0x66, 0x6f, 0x6f},
-	}
-	if err := ps.handle(context.TODO(), msg); err != nil {
-		t.Fatal(err.Error())
-	}
-	tmr := time.NewTimer(time.Millisecond * 100)
-	var outmsg *outboxMsg
-	select {
-	case outmsg = <-ps.outbox:
-	case <-tmr.C:
-	default:
-	}
-	if outmsg != nil {
-		t.Fatalf("expected outbox empty after full address on msg, but had message %s", msg)
-=======
 	successC := make(chan struct{})
 	forward := func(msg *PssMsg) error {
 		successC <- struct{}{}
 		return nil
->>>>>>> 9c8262fb
 	}
 	ps.outbox = newOutbox(outboxCapacity, ps.quitC, forward)
 
@@ -1770,7 +1747,7 @@
 	msg := newPssMsg(&msgParams{})
 	msg.To = addr
 	msg.Expire = uint32(time.Now().Add(time.Second * 60).Unix())
-	msg.Payload = &whisper.Envelope{
+	msg.Payload = &envelope{
 		Topic: [4]byte{},
 		Data:  []byte{0x66, 0x6f, 0x6f},
 	}
