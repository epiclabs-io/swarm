--- conflicted
+++ resolved
@@ -829,16 +829,10 @@
 		onlySendOnce = true
 	}
 
-<<<<<<< HEAD
 	p.kademliaLB.EachBin(to, func(bin network.LBBin) bool {
 		if bin.ProximityOrder < broadcastThreshold && sent > 0 {
 			// This bin is at the same distance as the node to the message. If already sent, we stop sending
 			return false
-=======
-	p.EachConn(to, addressLength*8, func(sp *network.Peer, po int) bool {
-		if po < broadcastThreshold && sent > 0 {
-			return false // stop iterating
->>>>>>> 701f2778
 		}
 		for _, lbPeer := range bin.LBPeers {
 			if sendFunc(p, lbPeer.Peer, msg) {
